class ExcelProcessor {
    constructor() {
        this.workbook = null;
        this.processedData = null;
        this.summaryMetrics = {};
        // API Configuration
        this.apiBaseUrl = this.getDefaultApiBaseUrl();
        this.apiBaseUrlReady = this.initializeApiBaseUrl();
        // Map state
        this.map = null;
        this.mapLayerGroup = null;
        this.heatLayer = null;
        this.choroplethLayer = null;
        this._worldGeo = null; // cached GeoJSON
        this.mapMode = 'bubbles';
        this._geoLookup = this.buildGeoLookup();
        this._countryLookup = this.buildCountryLookup();
        // Chart state
        this.productChart = null;
        this.productChartType = 'bar';
        this.setupEventListeners();

    }

    getDefaultApiBaseUrl() {
        try {
            const { protocol, hostname, port, origin } = window.location;

            if (protocol === 'file:' || !hostname) {
                // Opening the dashboard directly from the filesystem.
                return 'http://127.0.0.1:8000';
            }

            const normalizedProtocol = protocol === 'https:' ? 'https:' : 'http:';

            if (['localhost', '127.0.0.1', '::1'].includes(hostname)) {
                return `${normalizedProtocol}//${hostname}:8000`;
            }

            if (port && !['80', '443', '8000', ''].includes(port)) {
                return `${normalizedProtocol}//${hostname}:8000`;
            }

            if (origin && origin !== 'null') {
                return origin;
            }

            return `${normalizedProtocol}//${hostname}${port ? `:${port}` : ''}`;
        } catch (error) {
            console.warn('Failed to determine default API base URL', error);
            return 'http://127.0.0.1:8000';
        }
    }

    buildApiBaseCandidates() {
        const candidates = [];

        const pushCandidate = (value) => {
            if (!value || typeof value !== 'string') return;
            const trimmed = value.trim();
            if (trimmed) candidates.push(trimmed);
        };

        // Manual overrides (global, query parameter, meta tag)
        if (typeof window !== 'undefined' && window.API_BASE_URL) {
            pushCandidate(window.API_BASE_URL);
        }

        try {
            const params = new URLSearchParams(window.location.search || '');
            pushCandidate(params.get('api'));
            pushCandidate(params.get('apiBase'));
            pushCandidate(params.get('api_base'));
        } catch (error) {
            console.warn('Unable to parse query parameters for API base override', error);
        }

        const metaTag = document.querySelector('meta[name="api-base-url"]');
        if (metaTag && metaTag.content) {
            pushCandidate(metaTag.content);
        }

        pushCandidate(this.getDefaultApiBaseUrl());

        try {
            const { protocol, hostname, port, origin } = window.location;
            const normalizedProtocol = protocol === 'https:' ? 'https:' : 'http:';

            if (origin && origin !== 'null') {
                pushCandidate(origin);
            }

            if (!hostname || protocol === 'file:') {
                pushCandidate('http://127.0.0.1:8000');
                pushCandidate('http://localhost:8000');
            } else {
                if (port && !['', '80', '443', '8000'].includes(port)) {
                    pushCandidate(`${normalizedProtocol}//${hostname}:8000`);
                }

                if (!['localhost', '127.0.0.1', '::1'].includes(hostname)) {
                    pushCandidate(`${normalizedProtocol}//localhost:8000`);
                    pushCandidate(`${normalizedProtocol}//127.0.0.1:8000`);
                }
            }
        } catch (error) {
            console.warn('Failed to gather API base candidates', error);
        }

        // Remove duplicates while preserving order
        return [...new Set(candidates.map(c => c.replace(/\/+$/, '')))]
            .filter(Boolean);
    }

    async detectApiBaseUrl() {
        const candidates = this.buildApiBaseCandidates();

        for (const candidate of candidates) {
            const base = candidate.replace(/\/+$/, '');
            try {
                const response = await fetch(`${base}/health`, {
                    method: 'GET',
                    mode: 'cors',
                    cache: 'no-store'
                });

                if (response.ok) {
                    return base;
                }
            } catch (error) {
                console.warn('API base candidate unreachable', base, error);
            }
        }

        if (candidates.length > 0) {
            return candidates[0];
        }

        throw new Error('No API base URL candidates available');
    }

    async initializeApiBaseUrl() {
        try {
            const base = await this.detectApiBaseUrl();
            this.apiBaseUrl = base;
            return base;
        } catch (error) {
            console.error('Unable to detect API base URL, using fallback', error);
            this.apiBaseUrl = this.getDefaultApiBaseUrl();
            return this.apiBaseUrl;
        }
    }

    async ensureApiBaseUrl() {
        if (this.apiBaseUrl) {
            return this.apiBaseUrl;
        }

        if (this.apiBaseUrlReady) {
            const resolved = await this.apiBaseUrlReady;
            if (resolved) {
                this.apiBaseUrl = resolved;
                return resolved;
            }
        }

        this.apiBaseUrl = this.getDefaultApiBaseUrl();
        return this.apiBaseUrl;
    }

    setupEventListeners() {
        const rawFileInput = document.getElementById('rawFileInput');
        const formattedFileInput = document.getElementById('formattedFileInput');
        const clearRawFile = document.getElementById('clearRawFile');
        const clearFormattedFile = document.getElementById('clearFormattedFile');
        const processButton = document.getElementById('processButton');
        const downloadButton = document.getElementById('downloadButton');

        rawFileInput.addEventListener('change', (event) => this.handleFileSelect(event, 'raw'));
        formattedFileInput.addEventListener('change', (event) => this.handleFileSelect(event, 'formatted'));
        clearRawFile.addEventListener('click', () => this.clearFile('raw'));
        clearFormattedFile.addEventListener('click', () => this.clearFile('formatted'));
        processButton.addEventListener('click', this.processFile.bind(this));
        downloadButton.addEventListener('click', this.downloadFile.bind(this));

        // Map mode toggles
        document.addEventListener('click', (e) => {
            const btn = e.target.closest('.map-mode-btn');
            if (!btn) return;
            const mode = btn.getAttribute('data-mode');
            this.setMapMode(mode);
        });

        // Chart mode toggles
        document.addEventListener('click', (e) => {
            const btn = e.target.closest('.chart-mode-btn');
            if (!btn) return;
            const type = btn.getAttribute('data-chart');
            this.setChartMode(type);
        });

    }

    handleFileSelect(event, type) {
        const file = event.target.files[0];
        const isRaw = type === 'raw';

        if (!file) {
            this.clearFile(type);
            return;
        }

        if (!file.name.match(/\.(xlsx|xls)$/i)) {
            this.showError('Please select a valid Excel file (.xlsx or .xls)');
            event.target.value = '';
            this.clearFile(type);
            return;
        }

        const fileInfo = document.getElementById(isRaw ? 'rawFileInfo' : 'formattedFileInfo');
        const fileName = document.getElementById(isRaw ? 'rawFileName' : 'formattedFileName');

        if (fileName) fileName.textContent = file.name;
        if (fileInfo) fileInfo.style.display = 'flex';

        if (isRaw) {
            const processButton = document.getElementById('processButton');
            processButton.disabled = false;
            this.hideError();
            this.hideResults();
        }
    }

    clearFile(type) {
        const isRaw = type === 'raw';
        const fileInput = document.getElementById(isRaw ? 'rawFileInput' : 'formattedFileInput');
        const fileInfo = document.getElementById(isRaw ? 'rawFileInfo' : 'formattedFileInfo');

        if (fileInput) fileInput.value = '';
        if (fileInfo) fileInfo.style.display = 'none';

        if (isRaw) {
            const processButton = document.getElementById('processButton');
            processButton.disabled = true;
            this.processedData = null;
            this.hideError();
            this.hideResults();
        }
    }

    async processFile() {
        this.showLoading();
        this.hideError();
        this.hideResults();

        try {
            const fileInput = document.getElementById('rawFileInput');
            const file = fileInput.files[0];

            if (!file) {
                throw new Error('No file selected');
            }

            if (!file.name.match(/\.(xlsx|xls)$/i)) {
                throw new Error('Please select a valid Excel file (.xlsx or .xls)');
            }

            // Read the Excel file for dashboard metrics only
            const arrayBuffer = await file.arrayBuffer();
            this.workbook = XLSX.read(arrayBuffer, { type: 'array', cellDates: true });

            // Validate file structure
            this.validateFile();

            // Calculate dashboard metrics only
            await new Promise(resolve => setTimeout(resolve, 100));
            await this.calculateDashboardMetrics();

            // Set a flag to enable download
            this.processedData = true; // Just a flag for download button

            // Show results
            this.showResults();

        } catch (error) {
            console.error('Processing error:', error);
            this.showError(error.message);
        } finally {
            this.hideLoading();
        }
    }

    validateFile() {
        const settings = this.getSettings();

        // Check if required sheets exist
        const sheetNames = this.workbook.SheetNames;

        const rawSheet1 = settings.rawSheet1Name || sheetNames[0];
        const rawSheet2 = settings.rawSheet2Name || sheetNames[1];
        const rawSheet3 = settings.rawSheet3Name || sheetNames[2];

        if (!this.workbook.Sheets[rawSheet1]) {
            throw new Error(`Raw Sheet 1 "${rawSheet1}" not found`);
        }
        if (!this.workbook.Sheets[rawSheet2]) {
            throw new Error(`Raw Sheet 2 "${rawSheet2}" not found`);
        }
        if (!this.workbook.Sheets[rawSheet3]) {
            throw new Error(`Raw Sheet 3 "${rawSheet3}" not found`);
        }

        // Validate essential columns in each sheet
        this.validateSheetColumns(rawSheet1, ['B', 'AA', 'M', 'L', 'Q', 'AB', 'AD', 'AL', 'X', 'BZ']);
        this.validateSheetColumns(rawSheet2, ['N', 'AQ', 'AV']);
        this.validateSheetColumns(rawSheet3, ['M', 'BR', 'CN']);

        // Check if Raw Sheet 1 has data rows beyond header
        const sheet1Data = XLSX.utils.sheet_to_json(this.workbook.Sheets[rawSheet1], { header: 1 });
        if (sheet1Data.length < 2) {
            throw new Error('Raw Sheet 1 must have at least one data row');
        }
    }

    validateSheetColumns(sheetName, requiredColumns) {
        const sheet = this.workbook.Sheets[sheetName];
        const range = XLSX.utils.decode_range(sheet['!ref']);

        for (const col of requiredColumns) {
            const colIndex = XLSX.utils.decode_col(col);
            if (colIndex > range.e.c) {
                throw new Error(`Required column ${col} not found in sheet ${sheetName}`);
            }
        }
    }

    async calculateDashboardMetrics() {
        const settings = this.getSettings();

        // Get raw data from Sheet 1 for metrics calculation
        const rawSheet1Name = settings.rawSheet1Name || this.workbook.SheetNames[0];
        const rawSheet1 = this.workbook.Sheets[rawSheet1Name];
        const rawData = XLSX.utils.sheet_to_json(rawSheet1, { header: 1 });

        // Skip first row (titles) and process data
        const dataRows = rawData.slice(1).filter(row => row && row.length > 0);

        // Build raw records for drill-down and date filtering
        this.rawRecords = dataRows.map(row => ({
            deal: this.normalize(row[5] || ''),
            product: this.normalize(row[12] || ''),
            volume: parseFloat(row[16]) || 0,
            date: this.parseDate(row[38]), // AM
            location: this.normalize(row[29] || '')
        })).filter(r => r.product && r.volume);

        // Default range preset
        if (!this.datePreset) this.datePreset = 'ALL';

        // Calculate metrics from current preset
        this.refreshMetricsFromRecords();
    }

    refreshMetricsFromRecords() {
        const records = this.getRecordsByPreset(this.datePreset);
        this.filteredRecords = records;

        let totalDeals = 0;
        let totalVolume = 0;
        const productDistribution = {};
        const uniqueDeals = new Set();

        records.forEach(r => {
            if (r.deal) uniqueDeals.add(r.deal);
            totalVolume += r.volume;
            productDistribution[r.product] = (productDistribution[r.product] || 0) + r.volume;
        });
        totalDeals = uniqueDeals.size;

        this.summaryMetrics = { totalDeals, totalVolume, productDistribution };
    }

    getQuarter(date) {
        return Math.floor(date.getMonth() / 3) + 1;
    }

    getRecordsByPreset(preset) {
        const all = this.rawRecords || [];
        if (!preset || preset === 'ALL') return all;
        const now = new Date();
        const y = now.getFullYear();
        const m = now.getMonth();
        if (preset === 'MTD') {
            return all.filter(r => r.date && r.date.getFullYear() === y && r.date.getMonth() === m);
        }
        if (preset === 'YTD') {
            return all.filter(r => r.date && r.date.getFullYear() === y);
        }
        if (preset === 'QTD') {
            const q = this.getQuarter(now);
            return all.filter(r => r.date && r.date.getFullYear() === y && this.getQuarter(r.date) === q);
        }
        return all;
    }

    // Excel processing methods removed - now handled by Python backend

    // Step 2 enrichment now handled by Python backend

    // Lookup tables now built by Python backend

    // All Excel formatting now handled by Python backend with openpyxl

    // All formatting and calculation methods removed - handled by Python backend

    normalize(value) {
        return value ? String(value).trim().toUpperCase() : '';
    }

    parseDate(value) {
        if (!value) return null;

        // Try parsing as Excel date number
        if (typeof value === 'number') {
            return new Date((value - 25569) * 86400 * 1000);
        }

        // Try parsing as date string
        const date = new Date(value);
        return isNaN(date.getTime()) ? null : date;
    }

    formatDateDDMMYYYY(date) {
        if (!date) return '';
        const day = String(date.getDate()).padStart(2, '0');
        const month = String(date.getMonth() + 1).padStart(2, '0');
        const year = date.getFullYear();
        return `${day}/${month}/${year}`;
    }

    getSettings() {
        return {
            outputSheetName: document.getElementById('outputSheetName').value,
            rawSheet1Name: document.getElementById('rawSheet1Name').value,
            rawSheet2Name: document.getElementById('rawSheet2Name').value,
            rawSheet3Name: document.getElementById('rawSheet3Name').value,
            dealColumnName: document.getElementById('dealColumnName').value
        };
    }

    showLoading() {
        document.getElementById('processButton').style.display = 'none';
        document.getElementById('loadingSpinner').style.display = 'flex';
    }

    hideLoading() {
        document.getElementById('processButton').style.display = 'inline-block';
        document.getElementById('loadingSpinner').style.display = 'none';
    }

    showError(message) {
        const errorSection = document.getElementById('errorSection');
        const errorMessage = document.getElementById('errorMessage');
        errorMessage.textContent = message;
        errorSection.style.display = 'block';
    }

    hideError() {
        document.getElementById('errorSection').style.display = 'none';
    }

    showResults() {
        const resultsSection = document.getElementById('resultsSection');

        // Show summary metrics
        this.displayMetrics();

        resultsSection.style.display = 'block';
        // Ensure analytics are visible without manual scrolling
        resultsSection.scrollIntoView({ behavior: 'smooth', block: 'start' });
    }

    hideResults() {
        document.getElementById('resultsSection').style.display = 'none';
    }

    displayMetrics() {
        // Update the key metrics cards
        document.getElementById('totalDeals').textContent = this.summaryMetrics.totalDeals || 0;
        document.getElementById('totalVolume').textContent = this.formatNumber(this.summaryMetrics.totalVolume || 0);

        // Generate product distribution chart
        this.displayProductDistribution();
        // Map removed from dashboard
    }

    displayProductDistribution() {
        const canvas = document.getElementById('productChartCanvas');
        if (!canvas || typeof Chart === 'undefined') return;

        const products = this.summaryMetrics.productDistribution || {};
        const sorted = Object.entries(products).sort(([,a],[,b]) => b - a);
        const top = sorted.slice(0, 6);
        const rest = sorted.slice(6);
        const otherSum = rest.reduce((sum, [,v]) => sum + v, 0);
        const grouped = otherSum > 0 ? [...top, ['Other', otherSum]] : top;
        const labels = grouped.map(([k]) => k);
        const data = grouped.map(([,v]) => v);
        if (!data.length) {
            const ctx = canvas.getContext('2d');
            ctx.clearRect(0,0,canvas.width,canvas.height);
            ctx.fillStyle = '#94a3b8';
            ctx.font = '14px Inter, system-ui, sans-serif';
            ctx.fillText('No product data available', 24, 24);
            return;
        }

        // Build palette from CSS variables
        const cs = getComputedStyle(document.documentElement);
        const palette = [
            cs.getPropertyValue('--accent-orange-600').trim() || '#f97316',
            cs.getPropertyValue('--accent-purple-600').trim() || '#8b5cf6',
            cs.getPropertyValue('--accent-green-600').trim() || '#10b981',
            cs.getPropertyValue('--accent-pink-600').trim() || '#f43f5e',
            cs.getPropertyValue('--accent-blue-600').trim() || '#3b82f6',
            '#f59e0b','#22c55e','#ef4444','#06b6d4','#eab308'
        ];
        const gray = (cs.getPropertyValue('--gray-400').trim() || '#9ca3af');
        const bgColors = labels.map((lbl, i) => lbl === 'Other' ? gray : palette[i % palette.length]);

        const datasets = [{
            label: 'Volume (BBL)'
            , data
            , backgroundColor: bgColors
            , borderColor: '#ffffff'
            , borderWidth: this.productChartType === 'doughnut' ? 2 : 0
            , hoverOffset: 8
        }];

        const config = {
            type: this.productChartType,
            data: { labels, datasets },
            options: {
                responsive: true,
                maintainAspectRatio: false,
                onClick: (evt, els) => {
                    if (els && els.length > 0) {
                        const idx = els[0].index;
                        const label = labels[idx];
                        this.selectedProduct = this.selectedProduct === label ? null : label;
                        this.renderDetailsTable();
                    }
                },
                plugins: {
                    legend: { 
                        display: true, 
                        position: 'right',
                        labels: {
                            usePointStyle: true,
                            generateLabels: (chart) => {
                                const ds = chart.data.datasets[0] || {};
                                const colors = Array.isArray(ds.backgroundColor) ? ds.backgroundColor : [];
                                return chart.data.labels.map((label, i) => ({
                                    text: label,
                                    fillStyle: colors[i] || ds.backgroundColor || '#999',
                                    strokeStyle: '#fff',
                                    lineWidth: 1,
                                    hidden: false,
                                    datasetIndex: 0,
                                    index: i
                                }));
                            }
                        },
                        onClick: () => {}
                    },
                    tooltip: {
                        callbacks: {
                            label: (ctx) => {
                                const val = ctx.parsed;
                                const total = data.reduce((a,b)=>a+b,0);
                                const pct = total ? ((val/total)*100).toFixed(1) : 0;
                                return `${ctx.label}: ${this.formatNumber(val)} BBL (${pct}%)`;
                            }
                        }
                    }
                },
                scales: this.productChartType === 'bar' ? {
                    x: { ticks: { color: cs.getPropertyValue('--gray-700') || '#334155' } },
                    y: { beginAtZero: true, ticks: { color: cs.getPropertyValue('--gray-700') || '#334155' } }
                } : {}
            }
        };

        if (this.productChart) this.productChart.destroy();
        this.productChart = new Chart(canvas.getContext('2d'), config);
        this.renderDetailsTable();
    }

    setChartMode(type) {
        if (!type || (type !== 'bar' && type !== 'doughnut')) return;
        if (this.productChartType === type) return;
        this.productChartType = type;
        document.querySelectorAll('.chart-mode-btn').forEach(btn => {
            const isActive = btn.getAttribute('data-chart') === type;
            btn.classList.toggle('active', isActive);
            btn.setAttribute('aria-selected', String(isActive));
        });
        // Re-render chart with new type
        this.displayProductDistribution();
    }

    renderDetailsTable() {
        const table = document.getElementById('detailsTable');
        if (!table) return;
        const tbody = table.querySelector('tbody');
        tbody.innerHTML = '';

        const records = (this.filteredRecords || []).filter(r => !this.selectedProduct || r.product === this.selectedProduct);
        const rows = records.map(r => `
            <tr>
                <td>${r.deal || ''}</td>
                <td>${r.product || ''}</td>
                <td>${this.formatNumber(r.volume || 0)}</td>
                <td>${r.date ? this.formatDateDDMMYYYY(r.date) : ''}</td>
                <td>${r.location || ''}</td>
            </tr>
        `).join('');
        tbody.innerHTML = rows || '<tr><td colspan="5" style="color: var(--gray-500)">No rows</td></tr>';

        // Sorting handlers
        table.querySelectorAll('th').forEach(th => {
            th.onclick = () => {
                const key = th.getAttribute('data-sort');
                const dir = th.getAttribute('data-dir') === 'asc' ? 'desc' : 'asc';
                th.setAttribute('data-dir', dir);
                const sorted = [...records].sort((a,b) => {
                    let va = a[key]; let vb = b[key];
                    if (key === 'date') { va = a.date ? a.date.getTime() : 0; vb = b.date ? b.date.getTime() : 0; }
                    if (key === 'volume') { va = a.volume; vb = b.volume; }
                    if (typeof va === 'string') va = va.toString();
                    if (typeof vb === 'string') vb = vb.toString();
                    return dir === 'asc' ? (va > vb ? 1 : va < vb ? -1 : 0) : (va < vb ? 1 : va > vb ? -1 : 0);
                });
                this.filteredRecords = sorted; // temporarily render sorted
                this.selectedProduct = this.selectedProduct; // keep filter
                this.renderDetailsTable();
            };
        });

        // Wire actions
        const resetBtn = document.getElementById('resetFilterBtn');
        if (resetBtn) resetBtn.onclick = () => { this.selectedProduct = null; this.renderDetailsTable(); };
        const pngBtn = document.getElementById('exportPngBtn');
        if (pngBtn) pngBtn.onclick = () => this.exportChartPng();
        const csvBtn = document.getElementById('copyCsvBtn');
        if (csvBtn) csvBtn.onclick = () => this.copyChartCsv();

        // Range buttons
        document.querySelectorAll('.range-btn').forEach(btn => {
            btn.onclick = () => {
                const range = btn.getAttribute('data-range');
                this.datePreset = range;
                document.querySelectorAll('.range-btn').forEach(b => {
                    const active = b.getAttribute('data-range') === range;
                    b.classList.toggle('active', active);
                    b.setAttribute('aria-selected', String(active));
                });
                this.refreshMetricsFromRecords();
                this.displayMetrics();
            };
        });
    }

    exportChartPng() {
        if (!this.productChart) return;
        const url = this.productChart.toBase64Image('image/png', 1);
        const a = document.createElement('a');
        a.href = url;
        a.download = 'product_distribution.png';
        document.body.appendChild(a);
        a.click();
        document.body.removeChild(a);
    }

    copyChartCsv() {
        const products = this.summaryMetrics.productDistribution || {};
        const sorted = Object.entries(products).sort(([,a],[,b]) => b - a);
        const top = sorted.slice(0, 6);
        const rest = sorted.slice(6);
        const otherSum = rest.reduce((sum, [,v]) => sum + v, 0);
        const grouped = otherSum > 0 ? [...top, ['Other', otherSum]] : top;
        const rows = [['Product','Volume']].concat(grouped.map(([k,v]) => [k, v]));
        const csv = rows.map(r => r.map(x => typeof x === 'string' && x.includes(',') ? '"'+x+'"' : x).join(',')).join('\n');
        navigator.clipboard.writeText(csv).then(() => this.toast('Copied CSV to clipboard'));
    }

    toast(msg) {
        const t = document.getElementById('toast');
        if (!t) return;
        t.textContent = msg;
        t.style.display = 'block';
        setTimeout(() => { t.style.display = 'none'; t.textContent=''; }, 1800);
    }

    formatNumber(num) {
        if (num >= 1000000) {
            return (num / 1000000).toFixed(1) + 'M';
        } else if (num >= 1000) {
            return (num / 1000).toFixed(1) + 'K';
        } else {
            return num.toLocaleString();
        }
    }

    // Preview functionality removed - dashboard now focuses on key metrics only

    async downloadFile() {
        if (!this.processedData) return;

        try {
            const rawFileInput = document.getElementById('rawFileInput');
            const formattedFileInput = document.getElementById('formattedFileInput');
            const rawFile = rawFileInput.files[0];
            const formattedFile = formattedFileInput.files[0];

            if (!rawFile) {
                throw new Error('No raw data file selected');
            }

            const settings = this.getSettings();

            // Create FormData for the Python backend
            const formData = new FormData();
            formData.append('file', rawFile);
            if (formattedFile) {
                formData.append('existing_file', formattedFile);
            }
            formData.append('output_sheet_name', settings.outputSheetName || 'Q1-Q2-Q3-Q4-2024');
            formData.append('raw_sheet1_name', settings.rawSheet1Name || '');
            formData.append('raw_sheet2_name', settings.rawSheet2Name || '');
            formData.append('raw_sheet3_name', settings.rawSheet3Name || '');
            formData.append('deal_column_name', settings.dealColumnName || 'N');

            const apiBaseUrl = await this.ensureApiBaseUrl();
            if (!apiBaseUrl) {
                throw new Error('API backend is not reachable. Please ensure the server is running.');
            }

            // Send to Python backend
            const response = await fetch(`${apiBaseUrl}/process`, {
                method: 'POST',
                body: formData
            });

            if (!response.ok) {
                const errorData = await response.json();
                throw new Error(errorData.error || 'Server processing failed');
            }

            // Get the processed Excel file
            const blob = await response.blob();

            // Download the file
            const url = URL.createObjectURL(blob);
            const a = document.createElement('a');
            a.href = url;
            a.download = 'formatted_output.xlsx';
            document.body.appendChild(a);
            a.click();
            document.body.removeChild(a);
            URL.revokeObjectURL(url);

        } catch (error) {
            console.error('Download error:', error);
            this.showError(`Download failed: ${error.message}`);
        }
    }

    // xlsx-js-style loader removed - formatting handled by Python backend
}

// Deal comparison dashboard module
class DealComparisonDashboard {
    constructor(processor) {
        this.processor = processor;
        this.apiBaseUrl = null;
        this.apiReady = this.initializeApi();

        this.formattedFile = null;
        this.referenceFile = null;
        this.analysisToken = null;
        this.analysisData = null;
        this.charts = {
            variance: null,
            waterfall: null,
            heatmap: null,
            treemap: null
        };
        this.filters = {
            deals: new Set(),
            costTypes: new Set()
        };
        this.activeStatusFilter = null;
        this.statusBuckets = {
            greater: [],
            missing: [],
            both: [],
            aligned: []
        };
        this.currentFilteredDeals = [];


        this.elements = this.cacheElements();
        this.bindEvents();
    }

    async initializeApi() {
        try {
            this.apiBaseUrl = await this.processor.ensureApiBaseUrl();
        } catch (error) {
            console.warn('Comparison module using fallback API base URL', error);
            this.apiBaseUrl = this.processor.apiBaseUrl || 'http://127.0.0.1:8000';
        }
        return this.apiBaseUrl;
    }

    cacheElements() {
        return {
            module: document.getElementById('comparisonModule'),
            formattedInput: document.getElementById('comparisonFormattedInput'),
            formattedInfo: document.getElementById('comparisonFormattedInfo'),
            formattedName: document.getElementById('comparisonFormattedName'),
            clearFormatted: document.getElementById('clearComparisonFormatted'),
            referenceInput: document.getElementById('comparisonReferenceInput'),
            referenceInfo: document.getElementById('comparisonReferenceInfo'),
            referenceName: document.getElementById('comparisonReferenceName'),
            clearReference: document.getElementById('clearComparisonReference'),
            compareButton: document.getElementById('compareButton'),
            loading: document.getElementById('comparisonLoading'),
            errorCard: document.getElementById('comparisonError'),
            errorMessage: document.getElementById('comparisonErrorMessage'),
            formattedSheet: document.getElementById('comparisonFormattedSheet'),
            referenceSheet: document.getElementById('comparisonReferenceSheet'),
            quantityColumn: document.getElementById('comparisonQuantityColumn'),
            formattedLetter: document.getElementById('comparisonFormattedLetter'),
            results: document.getElementById('comparisonResults'),
            kpiDeals: document.getElementById('kpiDeals'),
            kpiDifference: document.getElementById('kpiDifference'),
            kpiAverageVariance: document.getElementById('kpiAverageVariance'),
            kpiUnregistered: document.getElementById('kpiUnregistered'),
            filters: document.getElementById('comparisonFilters'),
            headline: document.getElementById('comparisonHeadline'),
            topDeals: document.getElementById('comparisonTopDeals'),
            costSummary: document.getElementById('comparisonCostSummary'),
            recommendations: document.getElementById('comparisonRecommendations'),
            anomalies: document.getElementById('comparisonAnomalies'),
            patterns: document.getElementById('comparisonPatterns'),
            exportButtons: document.querySelectorAll('.export-actions [data-export]'),
            statusChart: document.getElementById('dealStatusChart'),
            statusReset: document.getElementById('statusFilterReset'),
            drilldownTable: document.getElementById('dealDrilldownTable'),
            drilldownBody: document.getElementById('dealDrilldownBody'),
            drilldownEmpty: document.getElementById('dealDrilldownEmpty'),
            drilldownSubtitle: document.getElementById('dealStatusSubtitle'),
            varianceChart: document.getElementById('dealVarianceChart'),
            waterfallChart: document.getElementById('costWaterfallChart'),
            heatmapChart: document.getElementById('costHeatmap'),
            treemapChart: document.getElementById('unregisteredTreemap'),
            varianceHeader: document.querySelector('#comparisonBarCard .chart-header'),
            waterfallHeader: document.querySelector('#comparisonWaterfallCard .chart-header'),
            heatmapHeader: document.querySelector('#comparisonHeatmapCard .chart-header'),
            treemapHeader: document.querySelector('#comparisonTreemapCard .chart-header'),
        };
    }

    bindEvents() {
        const el = this.elements;
        if (!el.module) {
            return;
        }

        const handleFile = (input, type) => {
            const file = input.files && input.files[0] ? input.files[0] : null;
            if (type === 'formatted') {
                this.formattedFile = file;
                if (file && el.formattedName) {
                    el.formattedName.textContent = `${file.name} (${this.formatSize(file.size)})`;
                }
                if (el.formattedInfo) {
                    el.formattedInfo.style.display = file ? 'block' : 'none';
                }
            } else {
                this.referenceFile = file;
                if (file && el.referenceName) {
                    el.referenceName.textContent = `${file.name} (${this.formatSize(file.size)})`;
                }
                if (el.referenceInfo) {
                    el.referenceInfo.style.display = file ? 'block' : 'none';
                }
            }
            this.updateActionState();
        };

        if (el.formattedInput) {
            el.formattedInput.addEventListener('change', () => handleFile(el.formattedInput, 'formatted'));
        }
        if (el.referenceInput) {
            el.referenceInput.addEventListener('change', () => handleFile(el.referenceInput, 'reference'));
        }
        if (el.clearFormatted) {
            el.clearFormatted.addEventListener('click', () => {
                if (el.formattedInput) {
                    el.formattedInput.value = '';
                }
                this.formattedFile = null;
                if (el.formattedInfo) {
                    el.formattedInfo.style.display = 'none';
                }
                this.updateActionState();
            });
        }
        if (el.clearReference) {
            el.clearReference.addEventListener('click', () => {
                if (el.referenceInput) {
                    el.referenceInput.value = '';
                }
                this.referenceFile = null;
                if (el.referenceInfo) {
                    el.referenceInfo.style.display = 'none';
                }
                this.updateActionState();
            });
        }
        if (el.compareButton) {
            el.compareButton.addEventListener('click', () => this.analyze());
        }

        if (el.exportButtons && el.exportButtons.length) {
            el.exportButtons.forEach((button) => {
                button.addEventListener('click', () => {
                    const type = button.getAttribute('data-export');
                    this.downloadExport(type);
                });
            });
        }

        if (el.statusReset) {
            el.statusReset.addEventListener('click', () => {
                this.activeStatusFilter = null;
                this.renderStatusChart(this.currentFilteredDeals || this.getFilteredDeals());
                this.renderDealTable();
            });
        }
    }

    updateActionState() {
        if (!this.elements.compareButton) return;
        const ready = Boolean(this.formattedFile && this.referenceFile);
        this.elements.compareButton.disabled = !ready;
    }

    setLoading(isLoading) {
        if (!this.elements.compareButton || !this.elements.loading) return;
        this.elements.compareButton.disabled = isLoading || !this.formattedFile || !this.referenceFile;
        this.elements.loading.style.display = isLoading ? 'flex' : 'none';
    }

    clearError() {
        if (this.elements.errorCard) {
            this.elements.errorCard.style.display = 'none';
        }
    }

    showError(message) {
        if (this.elements.errorCard && this.elements.errorMessage) {
            this.elements.errorMessage.textContent = message;
            this.elements.errorCard.style.display = 'block';
        }
    }

    async analyze() {
        if (!this.formattedFile || !this.referenceFile) {
            return;
        }
        await this.apiReady;
        this.clearError();
        this.setLoading(true);

        const formData = new FormData();
        formData.append('formatted_file', this.formattedFile);
        formData.append('comparison_file', this.referenceFile);
        if (this.elements.formattedSheet && this.elements.formattedSheet.value) {
            formData.append('formatted_sheet', this.elements.formattedSheet.value);
        }
        if (this.elements.referenceSheet && this.elements.referenceSheet.value) {
            formData.append('comparison_sheet', this.elements.referenceSheet.value);
        }
        if (this.elements.quantityColumn && this.elements.quantityColumn.value) {
            formData.append('comparison_quantity_column', this.elements.quantityColumn.value);
        }
        if (this.elements.formattedLetter && this.elements.formattedLetter.value) {
            formData.append('formatted_quantity_letter', this.elements.formattedLetter.value);
        }

        try {
            const response = await fetch(`${this.apiBaseUrl}/compare-deals`, {
                method: 'POST',
                body: formData
            });

            if (!response.ok) {
                const error = await response.json().catch(() => ({ error: 'Comparison failed' }));
                throw new Error(error.error || 'Comparison failed');
            }

            const data = await response.json();
            this.analysisData = data;
            this.analysisToken = data.token || null;
            this.filters.deals.clear();
            this.filters.costTypes.clear();
            this.renderResults();
        } catch (error) {
            console.error('Comparison analysis failed', error);
            this.showError(error.message || 'Comparison analysis failed');
        } finally {
            this.setLoading(false);
        }
    }

    renderResults() {
        if (!this.analysisData || !this.elements.results) {
            return;
        }
        this.activeStatusFilter = null;
        this.statusBuckets = {
            greater: [],
            missing: [],
            both: [],
            aligned: []
        };
        this.currentFilteredDeals = [];
        this.elements.results.style.display = 'flex';
        this.renderKpis();
        this.updateFiltersUI();
        this.renderInsights();
        this.renderCharts();
    }

    renderKpis() {
        const overview = this.analysisData?.overview || {};
        if (this.elements.kpiDeals) {
            const greaterDeals = typeof overview.deals_with_greater_costs === 'number'
                ? overview.deals_with_greater_costs
                : overview.total_deals || 0;
            this.elements.kpiDeals.textContent = this.formatNumber(greaterDeals);
        }
        if (this.elements.kpiDifference) {
            this.elements.kpiDifference.textContent = this.formatCurrency(overview.total_difference || 0);
        }
        if (this.elements.kpiAverageVariance) {
            const value = typeof overview.average_variance === 'number' ? overview.average_variance : 0;
            this.elements.kpiAverageVariance.textContent = `${value.toFixed(2)}%`;
        }
        if (this.elements.kpiUnregistered) {
<<<<<<< HEAD
            const missingDeals = typeof overview.deals_with_missing_costs === 'number'
                ? overview.deals_with_missing_costs
                : overview.unregistered_cost_types || 0;
            this.elements.kpiUnregistered.textContent = this.formatNumber(missingDeals);
=======
            this.elements.kpiUnregistered.textContent = this.formatNumber(overview.unregistered_cost_types || 0);
>>>>>>> 1f6fb1bf
        }
    }

    renderInsights() {
        const summary = this.analysisData?.summary_report;
        if (!summary) return;
        if (this.elements.headline) {
            this.elements.headline.textContent = summary.headline || '';
        }
        if (this.elements.topDeals) {
            this.elements.topDeals.textContent = summary.top_contributors || '';
        }
        if (this.elements.costSummary) {
            const summaryParts = [
                summary.greater_costs,
                summary.missing_costs,
                summary.unregistered_costs
            ].filter(Boolean);
            this.elements.costSummary.textContent = summaryParts.join(' ');
        }

        if (this.elements.recommendations) {
            this.elements.recommendations.innerHTML = '';
            (summary.recommended_actions || []).forEach((action) => {
                const li = document.createElement('li');
                li.textContent = action;
                this.elements.recommendations.appendChild(li);
            });
        }

        if (this.elements.anomalies) {
            this.elements.anomalies.innerHTML = '';
            const anomalies = this.analysisData?.anomalies || [];
            if (!anomalies.length) {
                const li = document.createElement('li');
                li.textContent = 'No anomaly-level deal variances detected.';
                this.elements.anomalies.appendChild(li);
            } else {
                anomalies.forEach((item) => {
                    const li = document.createElement('li');
                    li.textContent = `${item.deal_id}: difference ${this.formatCurrency(item.difference)} (${this.formatCurrency(item.comparison_quantity)} → ${this.formatCurrency(item.formatted_quantity)})`;
                    li.dataset.deal = item.deal_id;
                    li.addEventListener('click', () => this.toggleDealFilter(item.deal_id));
                    this.elements.anomalies.appendChild(li);
                });
            }
        }

        if (this.elements.patterns) {
            this.elements.patterns.innerHTML = '';
            const patterns = this.analysisData?.patterns || {};
            const statusCounts = patterns.status_counts || {};
            const statusSummary = [
                `Registered: ${this.formatNumber(statusCounts.Registered || 0)}`,
                `Partial: ${this.formatNumber(statusCounts.Partial || 0)}`,
                `Missing: ${this.formatNumber(statusCounts.Missing || 0)}`,
                `Unregistered: ${this.formatNumber(statusCounts.Unregistered || 0)}`
            ].join(', ');
            const statusLi = document.createElement('li');
            statusLi.textContent = `Deal registry status mix — ${statusSummary}`;
            this.elements.patterns.appendChild(statusLi);

            (patterns.repeating_patterns || []).forEach((pattern) => {
                const li = document.createElement('li');
                li.textContent = `${pattern.cost_types.join(', ')} missing for deals ${pattern.deals.join(', ')}`;
                li.dataset.cost = pattern.cost_types[0];
                li.addEventListener('click', () => {
                    pattern.cost_types.forEach((cost) => this.toggleCostFilter(cost));
                });
                this.elements.patterns.appendChild(li);
            });
        }
    }

    clearPlotlyChart(key, container, message) {
        if (!container) return;
        if (typeof window !== 'undefined' && window.Plotly && this.charts[key]) {
            window.Plotly.purge(container);
        }
        this.charts[key] = null;
        delete container.dataset.eventsBound;
        if (message) {
            container.innerHTML = `<div class="empty-state">${message}</div>`;
        }
    }

    renderPlotlyChart(key, container, traces, layout, config = {}, afterRender) {
        if (!container) {
            return Promise.resolve();
        }
        if (typeof window === 'undefined' || !window.Plotly) {
            container.innerHTML = '<div class="empty-state">Visualization library unavailable.</div>';
            return Promise.resolve();
        }

        const plotConfig = {
            displayModeBar: false,
            responsive: true,
            ...config
        };

        let plotPromise;
        if (this.charts[key]) {
            plotPromise = window.Plotly.react(container, traces, layout, plotConfig);
        } else {
            container.innerHTML = '';
            plotPromise = window.Plotly.newPlot(container, traces, layout, plotConfig);
            this.charts[key] = true;
        }

        if (afterRender) {
            return plotPromise.then(() => {
                afterRender();
            }).catch((error) => {
                console.warn('Plotly render failed', error);
            });
        }
        return plotPromise.catch((error) => {
            console.warn('Plotly render failed', error);
        });
    }

    renderCharts() {
        const filtered = this.getFilteredDeals();
        this.currentFilteredDeals = filtered;
        this.renderStatusChart(filtered);
        this.renderVarianceChart(filtered);
        this.renderWaterfallChart(filtered);
        this.renderTreemap(filtered);
        this.renderHeatmap();
        this.renderDealTable();
    }

    buildStatusBuckets(deals) {
        const buckets = {
            greater: [],
            missing: [],
            both: [],
            aligned: []
        };
        (deals || []).forEach((deal) => {
            const greaterCount = (deal.greater_cost_count || (deal.greater_costs?.length || 0));
            const missingCount = (deal.missing_cost_count || (deal.missing_costs?.length || 0));
            if (greaterCount > 0 && missingCount > 0) {
                buckets.both.push(deal);
            } else if (greaterCount > 0) {
                buckets.greater.push(deal);
            } else if (missingCount > 0) {
                buckets.missing.push(deal);
            } else {
                buckets.aligned.push(deal);
            }
        });
        return buckets;
    }

    renderStatusChart(filteredDeals) {
        if (!this.elements.statusChart) return;
        const container = this.elements.statusChart;
        const deals = filteredDeals || [];
        if (!deals.length) {
            container.innerHTML = '<div class="empty-state">No deal variances detected.</div>';
            this.statusBuckets = { greater: [], missing: [], both: [], aligned: [] };
            return;
        }

        const buckets = this.buildStatusBuckets(deals);
        this.statusBuckets = buckets;

        const categories = [
            { key: 'greater', label: 'Greater only', count: buckets.greater.length },
            { key: 'missing', label: 'Missing only', count: buckets.missing.length },
            { key: 'both', label: 'Greater & Missing', count: buckets.both.length },
            { key: 'aligned', label: 'Aligned with reference', count: buckets.aligned.length }
        ];

        const palette = {
            greater: '#ef4444',
            missing: '#f97316',
            both: '#7c3aed',
            aligned: '#10b981'
        };
        const inactiveColor = '#d1d5db';
        const activeKey = this.activeStatusFilter;

        const values = categories.map((item) => item.count);
        const labels = categories.map((item) => item.label);
        const colors = categories.map((item) => {
            if (!activeKey) {
                return palette[item.key];
            }
            return activeKey === item.key ? palette[item.key] : inactiveColor;
        });
        const text = values.map((value) => `${value} deal${value === 1 ? '' : 's'}`);

        Plotly.react(
            container,
            [
                {
                    type: 'bar',
                    orientation: 'h',
                    x: values,
                    y: labels,
                    text,
                    textposition: 'auto',
                    marker: {
                        color: colors,
                        line: { color: 'rgba(15,23,42,0.12)', width: 1 }
                    },
                    hovertemplate: '%{y}: %{x} deals<extra></extra>'
                }
            ],
            {
                margin: { l: 200, r: 20, t: 28, b: 40 },
                paper_bgcolor: 'rgba(0,0,0,0)',
                plot_bgcolor: 'rgba(0,0,0,0)',
                xaxis: {
                    title: 'Number of deals',
                    automargin: true,
                    zeroline: false
                },
                yaxis: {
                    automargin: true
                }
            },
            { displayModeBar: false, responsive: true }
        );

        if (!container.dataset.statusEventsBound) {
            container.on('plotly_click', (event) => {
                if (!event || !event.points || !event.points[0]) return;
                const label = event.points[0].y;
                const match = categories.find((category) => category.label === label);
                if (!match) return;
                this.activeStatusFilter = this.activeStatusFilter === match.key ? null : match.key;
                this.renderStatusChart(this.currentFilteredDeals || deals);
                this.renderDealTable();
            });
            container.on('plotly_doubleclick', () => {
                this.activeStatusFilter = null;
                this.renderStatusChart(this.currentFilteredDeals || deals);
                this.renderDealTable();
            });
            container.dataset.statusEventsBound = 'true';
        }
    }

    renderDealTable(filteredDeals) {
        if (!this.elements.drilldownBody || !this.elements.drilldownTable) return;
        const body = this.elements.drilldownBody;
        const emptyState = this.elements.drilldownEmpty;
        const subtitle = this.elements.drilldownSubtitle;
        const deals = filteredDeals || this.currentFilteredDeals || this.getFilteredDeals();
        const buckets = this.buildStatusBuckets(deals);
        this.statusBuckets = buckets;

        let dataset;
        let subtitleText;
        switch (this.activeStatusFilter) {
            case 'greater':
                dataset = buckets.greater;
                subtitleText = 'Deals with higher costs than the reference workbook.';
                break;
            case 'missing':
                dataset = buckets.missing;
                subtitleText = 'Deals missing cost lines recorded in the reference workbook.';
                break;
            case 'both':
                dataset = buckets.both;
                subtitleText = 'Deals with both higher and missing cost discrepancies.';
                break;
            case 'aligned':
                dataset = buckets.aligned;
                subtitleText = 'Deals aligned with the comparison totals.';
                break;
            default:
                dataset = (deals || []).filter((deal) => {
                    const greater = (deal.greater_cost_count || (deal.greater_costs?.length || 0)) > 0;
                    const missing = (deal.missing_cost_count || (deal.missing_costs?.length || 0)) > 0;
                    return greater || missing;
                });
                subtitleText = 'All deals requiring manual cost review.';
                break;
        }

        if (subtitle) {
            subtitle.textContent = subtitleText;
        }

        body.innerHTML = '';
        if (!dataset.length) {
            if (emptyState) {
                emptyState.textContent = this.activeStatusFilter
                    ? 'No deals match this status filter.'
                    : 'No cost discrepancies found for the current filters.';
                emptyState.style.display = 'block';
            }
            this.elements.drilldownTable.classList.add('is-empty');
            return;
        }

        this.elements.drilldownTable.classList.remove('is-empty');
        if (emptyState) emptyState.style.display = 'none';

        const sortedDeals = dataset
            .slice()
            .sort((a, b) => Math.abs(b.difference || 0) - Math.abs(a.difference || 0));

        sortedDeals.forEach((deal) => {
            const row = document.createElement('tr');
            const costMap = new Map((deal.costs || []).map((cost) => [cost.cost_type, cost]));

            const dealCell = document.createElement('td');
            const dealButton = document.createElement('button');
            dealButton.type = 'button';
            dealButton.className = 'link-btn';
            dealButton.textContent = deal.deal_id || '—';
            dealButton.addEventListener('click', (event) => {
                event.stopPropagation();
                this.toggleDealFilter(deal.deal_id);
            });
            dealCell.appendChild(dealButton);
            const totals = document.createElement('div');
            totals.className = 'deal-totals';
            totals.textContent = `${this.formatCurrency(deal.comparison_quantity || 0)} → ${this.formatCurrency(deal.formatted_quantity || 0)}`;
            dealCell.appendChild(totals);
            row.appendChild(dealCell);

            const diffCell = document.createElement('td');
            diffCell.className = 'deal-diff';
            diffCell.textContent = this.formatCurrency(deal.difference || 0);
            if (typeof deal.percentage_variance === 'number') {
                const variance = document.createElement('div');
                variance.className = 'deal-diff-percent';
                variance.textContent = `${deal.percentage_variance.toFixed(2)}%`;
                diffCell.appendChild(variance);
            }
            row.appendChild(diffCell);

            const greaterCell = document.createElement('td');
            const greaterList = deal.greater_costs || [];
            if (greaterList.length) {
                greaterList.forEach((label) => {
                    const chip = this.createCostChip(label, costMap.get(label), 'greater');
                    greaterCell.appendChild(chip);
                });
            } else {
                greaterCell.textContent = '—';
            }
            row.appendChild(greaterCell);

            const missingCell = document.createElement('td');
            const missingList = deal.missing_costs || [];
            if (missingList.length) {
                missingList.forEach((label) => {
                    const chip = this.createCostChip(label, costMap.get(label), 'missing');
                    missingCell.appendChild(chip);
                });
            } else {
                missingCell.textContent = '—';
            }
            row.appendChild(missingCell);

            body.appendChild(row);
        });
    }

    createCostChip(label, cost, type) {
        const chip = document.createElement('button');
        chip.type = 'button';
        chip.className = `deal-chip ${type}`;
        let text = label;
        if (cost && typeof cost.difference === 'number' && cost.difference !== 0) {
            const absolute = Math.abs(cost.difference);
            if (type === 'greater') {
                text = `${label} (+${this.formatCurrency(absolute)})`;
            } else if (type === 'missing') {
                text = `${label} (−${this.formatCurrency(absolute)})`;
            }
        }
        chip.textContent = text;
        chip.title = `Formatted: ${this.formatCurrency(cost?.formatted || 0)} • Comparison: ${this.formatCurrency(cost?.comparison || 0)}`;
        chip.addEventListener('click', (event) => {
            event.stopPropagation();
            this.toggleCostFilter(label);
        });
        return chip;
    }

    renderVarianceChart(filteredDeals) {
        if (!this.elements.varianceChart) return;
        const container = this.elements.varianceChart;
        const totalDifference = filteredDeals.reduce((sum, deal) => sum + Math.max(deal.difference || 0, 0), 0);
        const dealCountText = `${this.formatNumber(filteredDeals.length)} deal${filteredDeals.length === 1 ? '' : 's'} above reference`;
        if (this.elements.varianceHeader) {
            this.elements.varianceHeader.innerHTML = `
                <div class="chart-summary">
                    <h3>Deal Variance Spotlight</h3>
                    <span class="chart-subtitle">${dealCountText}</span>
                </div>
                <span class="chart-badge accent">Δ ${this.formatCurrency(totalDifference)}</span>
            `;
        }

        if (!filteredDeals.length) {
            this.clearPlotlyChart('variance', container, 'No qualifying deals for selection.');
            return;
        }
<<<<<<< HEAD
        const topDeals = filteredDeals
            .slice()
            .sort((a, b) => Math.abs(b.difference || 0) - Math.abs(a.difference || 0))
            .slice(0, 20);
        const labels = topDeals.map((deal) => deal.deal_id);
        const formatted = topDeals.map((deal) => deal.formatted_quantity || 0);
        const comparison = topDeals.map((deal) => deal.comparison_quantity || 0);
        const differences = topDeals.map((deal) => deal.difference || 0);
        const differenceColors = topDeals.map((deal) => (deal.difference >= 0 ? '#ef4444' : '#f97316'));
        const differenceText = topDeals.map((deal) => {
            const magnitude = Math.abs(deal.difference || 0);
            if (!Number.isFinite(magnitude) || magnitude < 1e-6) {
                return '';
            }
            const prefix = deal.difference >= 0 ? '+' : '−';
            return `${prefix}${this.formatCurrency(magnitude)}`;
        });
        const varianceDescriptors = topDeals.map((deal) => (deal.difference >= 0 ? 'Higher cost' : 'Missing cost'));

=======

        const topDeals = filteredDeals
            .slice()
            .sort((a, b) => b.difference - a.difference)
            .slice(0, 20);
        const labels = topDeals.map((deal) => deal.deal_id);
        const formatted = topDeals.map((deal) => deal.formatted_quantity);
        const comparison = topDeals.map((deal) => deal.comparison_quantity);
        const difference = topDeals.map((deal) => Math.max(deal.difference, 0));
        const differenceText = difference.map((value) => (value > 0 ? this.formatCurrency(value) : ''));
>>>>>>> 1f6fb1bf

        const traces = [
            {
                type: 'bar',
                name: 'Comparison',
                orientation: 'h',
                x: comparison,
                y: labels,
                marker: { color: '#9ca3af' },
                hovertemplate: 'Deal %{y}<br>Comparison: %{x:$,.2f}<extra></extra>'
            },
            {
                type: 'bar',
                name: 'Formatted',
                orientation: 'h',
                x: formatted,
                y: labels,
                marker: { color: '#2563eb', opacity: 0.45 },
                hovertemplate: 'Deal %{y}<br>Formatted: %{x:$,.2f}<extra></extra>'
            },
            {
                type: 'bar',
                name: 'Positive Δ',
                orientation: 'h',
                x: differences,
                y: labels,
                base: comparison,
<<<<<<< HEAD
                marker: { color: differenceColors, opacity: 0.75 },
                text: differenceText,
                textposition: 'outside',
                customdata: varianceDescriptors,
                hovertemplate: 'Deal %{y}<br>%{customdata}: %{x:$,.2f}<extra></extra>',
=======
                marker: { color: 'rgba(249, 115, 22, 0.9)' },
                text: differenceText,
                textposition: 'outside',
                hovertemplate: 'Deal %{y}<br>Variance: %{x:$,.2f}<extra></extra>'
>>>>>>> 1f6fb1bf
            }
        ];

        const layout = {
            barmode: 'overlay',
            hovermode: 'closest',
            margin: { l: 140, r: 30, t: 20, b: 40 },
            paper_bgcolor: 'rgba(0,0,0,0)',
            plot_bgcolor: 'rgba(0,0,0,0)',
            bargap: 0.35,
            xaxis: {
                title: 'Total USD',
                tickprefix: '$',
                hoverformat: '$,.2f',
                zeroline: false,
                automargin: true
            },
            yaxis: {
                automargin: true
            },
            legend: {
                orientation: 'h',
                y: -0.25
            }
        };

        this.renderPlotlyChart('variance', container, traces, layout, {}, () => {
            if (container.dataset.eventsBound === 'variance') {
                return;
            }
            if (typeof container.on === 'function') {
                container.on('plotly_click', (event) => {
                    if (!event || !event.points || !event.points[0]) return;
                    const dealId = event.points[0].y;
                    this.toggleDealFilter(dealId);
                });
                container.dataset.eventsBound = 'variance';
            }
        });

    }

    renderWaterfallChart(filteredDeals) {
        if (!this.elements.waterfallChart) return;
        const container = this.elements.waterfallChart;
        const breakdown = this.aggregateCostBreakdown(filteredDeals);
        const varianceTotal = Math.max(breakdown.formattedTotal - breakdown.comparisonTotal, 0);
        if (this.elements.waterfallHeader) {
            const dealCountText = `${this.formatNumber(filteredDeals.length)} deal${filteredDeals.length === 1 ? '' : 's'} contributing`;
            this.elements.waterfallHeader.innerHTML = `
                <div class="chart-summary">
                    <h3>Cost Breakdown Waterfall</h3>
                    <span class="chart-subtitle">${dealCountText}</span>
                </div>
                <span class="chart-badge accent">Δ ${this.formatCurrency(varianceTotal)}</span>
            `;
        }

        if (!filteredDeals.length) {
            this.clearPlotlyChart('waterfall', container, 'No cost differences available.');
            return;
        }

        const labels = ['Comparison Total'];
        const measures = ['absolute'];
        const values = [breakdown.comparisonTotal];
        const text = [this.formatCurrency(breakdown.comparisonTotal)];
        const colors = ['#1e3a8a'];

        breakdown.costs.forEach((cost) => {
            labels.push(cost.cost_type);
            measures.push('relative');
            values.push(cost.difference);
            text.push(this.formatCurrency(cost.difference));
            let color = 'rgba(37, 99, 235, 0.45)';
            if (cost.status === 'Unregistered') {
                color = 'rgba(249, 115, 22, 0.9)';
            } else if (cost.status === 'Partial') {
                color = 'rgba(96, 165, 250, 0.7)';
            }
            colors.push(color);
        });

        labels.push('Formatted Total');
        measures.push('total');
        values.push(breakdown.formattedTotal);
        text.push(this.formatCurrency(breakdown.formattedTotal));
        colors.push('#1e40af');

        const trace = {
            type: 'waterfall',
            orientation: 'v',
            measure: measures,
            x: labels,
            text,
            textposition: 'outside',
            y: values,
            connector: { line: { color: '#94a3b8' } },
            decreasing: { marker: { color: '#10b981' } },
            increasing: { marker: { color: '#f97316' } },
            totals: { marker: { color: '#1e3a8a' } },
            marker: { color: colors },
            hovertemplate: '%{x}<br>Contribution: %{y:$,.2f}<extra></extra>'
        };

        const layout = {
            margin: { t: 20, l: 60, r: 30, b: 60 },
            paper_bgcolor: 'rgba(0,0,0,0)',
            plot_bgcolor: 'rgba(0,0,0,0)',
            yaxis: {
                title: 'USD',
                tickprefix: '$',
                hoverformat: '$,.2f'
            }
        };

        this.renderPlotlyChart('waterfall', container, [trace], layout, {}, () => {
            if (container.dataset.eventsBound === 'waterfall') {
                return;
            }
            if (typeof container.on === 'function') {
                container.on('plotly_click', (event) => {
                    if (!event || !event.points || !event.points[0]) return;
                    const label = event.points[0].x;
                    if (label && label !== 'Comparison Total' && label !== 'Formatted Total') {
                        this.toggleCostFilter(label);
                    }
                });
                container.dataset.eventsBound = 'waterfall';
            }
        });

    }

    renderTreemap(filteredDeals) {
        if (!this.elements.treemapChart) return;
        const container = this.elements.treemapChart;
        const unregistered = this.aggregateUnregistered(filteredDeals);
        const totalImpact = unregistered.reduce((sum, item) => sum + item.impact, 0);
        if (this.elements.treemapHeader) {
            const costTypeCount = `${this.formatNumber(unregistered.length)} cost type${unregistered.length === 1 ? '' : 's'}`;
            const impactedDeals = new Set();
            unregistered.forEach((item) => item.deals.forEach((deal) => impactedDeals.add(deal)));
            const dealCount = `${this.formatNumber(impactedDeals.size)} deal${impactedDeals.size === 1 ? '' : 's'}`;
            this.elements.treemapHeader.innerHTML = `
                <div class="chart-summary">
                    <h3>Unregistered Cost Spotlight</h3>
                    <span class="chart-subtitle">${costTypeCount} across ${dealCount}</span>
                </div>
                <span class="chart-badge accent">Δ ${this.formatCurrency(totalImpact)}</span>
            `;
        }

        if (!unregistered.length) {
            this.clearPlotlyChart('treemap', container, 'No unregistered costs detected.');
            return;
        }

        const labels = ['Unregistered Costs', ...unregistered.map((item) => item.cost_type)];
        const parents = ['', ...unregistered.map(() => 'Unregistered Costs')];
        const values = [totalImpact, ...unregistered.map((item) => item.impact)];
        const colors = [0, ...unregistered.map((item) => item.impact)];
        const hovertext = [`Portfolio total Δ ${this.formatCurrency(totalImpact)}`];
        unregistered.forEach((item) => {
            hovertext.push(`${item.cost_type}<br>Impact: ${this.formatCurrency(item.impact)}<br>Deals: ${item.deals.join(', ')}`);
        });

        const trace = {
            type: 'treemap',
            labels,
            parents,
            values,
            textinfo: 'label+value',
            texttemplate: '%{label}<br>%{value:$,.2f}',
            hoverinfo: 'text',
            hovertext,
            marker: {
                colors,
                colorscale: [[0, '#dbeafe'], [0.5, '#60a5fa'], [1, '#f97316']]
            }
        };

        const layout = {
            margin: { t: 20, l: 20, r: 20, b: 20 },
            paper_bgcolor: 'rgba(0,0,0,0)',
            plot_bgcolor: 'rgba(0,0,0,0)'
        };

        this.renderPlotlyChart('treemap', container, [trace], layout, {}, () => {
            if (container.dataset.eventsBound === 'treemap') {
                return;
            }
            if (typeof container.on === 'function') {
                container.on('plotly_click', (event) => {
                    if (!event || !event.points || !event.points[0]) return;
                    const label = event.points[0].label;
                    if (label && label !== 'Unregistered Costs') {
                        this.toggleCostFilter(label);
                    }
                });
                container.on('plotly_doubleclick', () => this.resetFilters());
                container.dataset.eventsBound = 'treemap';
            }
        });
    }

    renderHeatmap() {
        if (!this.elements.heatmapChart || !this.analysisData?.heatmap) return;
        const container = this.elements.heatmapChart;
        const data = this.analysisData.heatmap;
        const dealFilter = this.filters.deals;
        const costFilter = this.filters.costTypes;

        const selectedDeals = data.deal_ids.filter((deal) => !dealFilter.size || dealFilter.has(deal));
        const selectedCosts = data.cost_types.filter((cost) => !costFilter.size || costFilter.has(cost));

        if (this.elements.heatmapHeader) {
            const dealCount = `${this.formatNumber(selectedDeals.length)} deal${selectedDeals.length === 1 ? '' : 's'}`;
            const costCount = `${this.formatNumber(selectedCosts.length)} cost bucket${selectedCosts.length === 1 ? '' : 's'}`;
            this.elements.heatmapHeader.innerHTML = `
                <div class="chart-summary">
                    <h3>Detailed Comparison Matrix</h3>
                    <span class="chart-subtitle">${dealCount} · ${costCount}</span>
                </div>
                <span class="chart-badge accent">Tracking Δ vs reference</span>
            `;
        }

        if (!selectedDeals.length || !selectedCosts.length) {
            this.clearPlotlyChart('heatmap', container, 'No matrix values for current selection.');
            return;
        }

        const dealIndex = new Map(data.deal_ids.map((deal, index) => [deal, index]));
        const costIndex = new Map(data.cost_types.map((cost, index) => [cost, index]));

        const matrix = selectedDeals.map((deal) => {
            const rowIndex = dealIndex.get(deal);
            return selectedCosts.map((cost) => data.matrix[rowIndex][costIndex.get(cost)]);
        });

        const statusMatrix = selectedDeals.map((deal) => {
            const rowIndex = dealIndex.get(deal);
            return selectedCosts.map((cost) => data.status_matrix[rowIndex][costIndex.get(cost)]);
        });

        const hover = selectedDeals.map((deal) => {
            const rowIndex = dealIndex.get(deal);
            return selectedCosts.map((cost) => data.hover[rowIndex][costIndex.get(cost)]);
        });

        const colorscale = [
            [0.0, '#0f172a'],
            [0.2, '#1e3a8a'],
            [0.5, '#eff6ff'],
            [0.75, '#fed7aa'],
            [1.0, '#f97316']
        ];

        const trace = {
            type: 'heatmap',
            x: selectedCosts,
            y: selectedDeals,
            z: matrix,
            text: statusMatrix,
            hoverinfo: 'text',
            hovertext: hover,
            colorscale,
            zmin: -10,
            zmax: 2,
            showscale: false
        };

        const layout = {
            margin: { t: 30, l: 140, r: 20, b: 80 },
            paper_bgcolor: 'rgba(0,0,0,0)',
            plot_bgcolor: 'rgba(0,0,0,0)',

            xaxis: {
                tickangle: -45,
                automargin: true
            },
            yaxis: {
                automargin: true
            }
        };

        this.renderPlotlyChart('heatmap', container, [trace], layout, {}, () => {
            if (container.dataset.eventsBound === 'heatmap') {
                return;
            }
            if (typeof container.on === 'function') {
                container.on('plotly_click', (event) => {
                    if (!event || !event.points || !event.points[0]) return;
                    const point = event.points[0];
                    const dealId = point.y;
                    const costType = point.x;
                    if (dealId) {
                        this.toggleDealFilter(dealId);
                    }
                    if (costType) {
                        this.toggleCostFilter(costType);
                    }
                });
                container.dataset.eventsBound = 'heatmap';
            }
        });

    }

    aggregateCostBreakdown(deals) {
        const breakdownMap = new Map();
        let comparisonTotal = 0;
        let formattedTotal = 0;

        deals.forEach((deal) => {
            comparisonTotal += deal.comparison_quantity || 0;
            formattedTotal += deal.formatted_quantity || 0;
            (deal.costs || []).forEach((cost) => {
                const current = breakdownMap.get(cost.cost_type) || {
                    cost_type: cost.cost_type,
                    formatted_total: 0,
                    comparison_total: 0,
                    difference: 0,
                    status: 'Registered'
                };
                current.formatted_total += cost.formatted || 0;
                current.comparison_total += cost.comparison || 0;
                current.difference += cost.difference || 0;
                if (cost.status === 'Unregistered') {
                    current.status = 'Unregistered';
                } else if (cost.status === 'Partial' && current.status !== 'Unregistered') {
                    current.status = 'Partial';
                }
                breakdownMap.set(cost.cost_type, current);
            });
        });

        const costs = Array.from(breakdownMap.values()).sort((a, b) => Math.abs(b.difference) - Math.abs(a.difference));
        return { costs, comparisonTotal, formattedTotal };
    }

    aggregateUnregistered(deals) {
        const registry = new Map();
        deals.forEach((deal) => {
            (deal.costs || []).forEach((cost) => {
                if (cost.status === 'Unregistered') {
                    const current = registry.get(cost.cost_type) || {
                        cost_type: cost.cost_type,
                        impact: 0,
<<<<<<< HEAD
                        deals: new Set(),
                        deal_count: 0
                    };
                    const impactDelta = Math.abs(cost.difference || 0);
                    current.impact = (current.impact || 0) + impactDelta;
=======
                        deal_count: 0,
                        deals: new Set()
                    };
                    current.impact += cost.difference || 0;
>>>>>>> 1f6fb1bf
                    current.deals.add(deal.deal_id);
                    current.deal_count = current.deals.size;
                    registry.set(cost.cost_type, current);
                }
            });
        });
        return Array.from(registry.values()).map((item) => ({
            cost_type: item.cost_type,
            impact: item.impact,
            deal_count: item.deal_count,
            deals: Array.from(item.deals)
        })).sort((a, b) => b.impact - a.impact);
    }


    getFilteredDeals() {
        if (!this.analysisData?.deals) {
            return [];
        }
        const deals = this.analysisData.deals.map((deal) => ({ ...deal, costs: (deal.costs || []).map((cost) => ({ ...cost })) }));
<<<<<<< HEAD

        let filtered = deals;

=======
        let filtered = deals;
>>>>>>> 1f6fb1bf
        if (this.filters.deals.size) {
            filtered = filtered.filter((deal) => this.filters.deals.has(deal.deal_id));
        }
        if (this.filters.costTypes.size) {
            filtered = filtered
                .map((deal) => ({
                    ...deal,
                    costs: deal.costs.filter((cost) => this.filters.costTypes.has(cost.cost_type))
                }))
                .filter((deal) => deal.costs.length > 0);
        }
        return filtered;
    }

    updateFiltersUI() {
        if (!this.elements.filters) return;
        const container = this.elements.filters;
        container.innerHTML = '';

        const hasFilters = this.filters.deals.size || this.filters.costTypes.size;
        if (!hasFilters) {
            const placeholder = document.createElement('span');
            placeholder.textContent = 'Click on any chart element to drill down.';
            placeholder.style.color = 'var(--gray-500)';
            container.appendChild(placeholder);
            return;
        }

        const createChip = (label, type) => {
            const chip = document.createElement('span');
            chip.className = 'filter-chip';
            chip.textContent = label;
            const remove = document.createElement('button');
            remove.type = 'button';
            remove.textContent = '×';
            remove.addEventListener('click', () => {
                if (type === 'deal') {
                    this.filters.deals.delete(label);
                } else {
                    this.filters.costTypes.delete(label);
                }
                this.refresh();
            });
            chip.appendChild(remove);
            return chip;
        };

        this.filters.deals.forEach((deal) => container.appendChild(createChip(deal, 'deal')));
        this.filters.costTypes.forEach((cost) => container.appendChild(createChip(cost, 'cost')));

        const reset = document.createElement('button');
        reset.type = 'button';
        reset.className = 'btn ghost';
        reset.textContent = 'Clear filters';
        reset.addEventListener('click', () => this.resetFilters());
        container.appendChild(reset);
    }

    refresh() {
        this.updateFiltersUI();
        this.renderCharts();
    }

    resetFilters() {
        this.filters.deals.clear();
        this.filters.costTypes.clear();
        this.activeStatusFilter = null;
        this.refresh();
    }

    toggleDealFilter(dealId) {
        if (!dealId) return;
        if (this.filters.deals.has(dealId)) {
            this.filters.deals.delete(dealId);
        } else {
            this.filters.deals.add(dealId);
        }
        this.refresh();
    }

    toggleCostFilter(costType) {
        if (!costType) return;
        if (this.filters.costTypes.has(costType)) {
            this.filters.costTypes.delete(costType);
        } else {
            this.filters.costTypes.add(costType);
        }
        this.refresh();
    }

    async downloadExport(exportType) {
        if (!exportType || !this.analysisToken) {
            return;
        }
        await this.apiReady;
        try {
            const response = await fetch(`${this.apiBaseUrl}/compare-deals/export/${exportType}?token=${this.analysisToken}`);
            if (!response.ok) {
                throw new Error('Unable to export comparison report');
            }
            const blob = await response.blob();
            const url = URL.createObjectURL(blob);
            const a = document.createElement('a');
            const filenames = {
                excel: 'deal_comparison.xlsx',
                csv: 'deal_comparison.csv',
                pdf: 'deal_comparison_summary.pdf'
            };
            a.href = url;
            a.download = filenames[exportType] || 'comparison_export';
            document.body.appendChild(a);
            a.click();
            document.body.removeChild(a);
            URL.revokeObjectURL(url);
        } catch (error) {
            console.error('Export failed', error);
            this.showError(error.message || 'Export failed');
        }
    }

    formatCurrency(value) {
        return new Intl.NumberFormat('en-US', { style: 'currency', currency: 'USD', maximumFractionDigits: 2 }).format(value || 0);
    }

    formatNumber(value) {
        return new Intl.NumberFormat('en-US', { maximumFractionDigits: 0 }).format(value || 0);
    }

    formatSize(bytes) {
        if (!bytes && bytes !== 0) return '';
        const units = ['B', 'KB', 'MB', 'GB'];
        let size = bytes;
        let unitIndex = 0;
        while (size >= 1024 && unitIndex < units.length - 1) {
            size /= 1024;
            unitIndex += 1;
        }
        return `${size.toFixed(1)} ${units[unitIndex]}`;
    }
}

// Initialize the application when DOM is loaded
document.addEventListener('DOMContentLoaded', () => {
    const processor = new ExcelProcessor();
    processor.ensureApiBaseUrl().finally(() => {
        new DealComparisonDashboard(processor);
    });
});

// ---- Mapping helpers ----
ExcelProcessor.prototype.buildGeoLookup = function() {
    // Minimal built-in geocoder for common ports/cities.
    // Extend this as needed or wire to a backend geocoder.
    return {
        'SINGAPORE': [1.3521, 103.8198],
        'ROTTERDAM': [51.9244, 4.4777],
        'HOUSTON': [29.7604, -95.3698],
        'NEW YORK': [40.7128, -74.0060],
        'ANTWERP': [51.2194, 4.4025],
        'HAMBURG': [53.5511, 9.9937],
        'GENOA': [44.4056, 8.9463],
        'SINES': [37.9561, -8.8697],
        'FUJAIRAH': [25.1288, 56.3265],
        'SUEZ': [29.9668, 32.5498],
        'JEBEL ALI': [25.0108, 55.0617],
        'MARSEILLE': [43.2965, 5.3698],
        'BARCELONA': [41.3851, 2.1734],
        'VALENCIA': [39.4699, -0.3763],
        'ALGECIRAS': [36.1408, -5.4562],
        'TANGIER': [35.7595, -5.8340],
        'PANAMA': [8.9824, -79.5199],
        'SANTOS': [-23.967, -46.328],
        'BUENOS AIRES': [-34.6037, -58.3816],
        'DURBAN': [-29.8587, 31.0218],
        'MUMBAI': [19.0760, 72.8777],
        'SINGAPURA': [1.3521, 103.8198], // common alt
        'PORT SAID': [31.2653, 32.3019]
    };
};

ExcelProcessor.prototype.buildCountryLookup = function() {
    // Map known locations to countries (approx)
    return {
        'SINGAPORE': 'Singapore',
        'SINGAPURA': 'Singapore',
        'ROTTERDAM': 'Netherlands',
        'ANTWERP': 'Belgium',
        'HAMBURG': 'Germany',
        'GENOA': 'Italy',
        'SINES': 'Portugal',
        'FUJAIRAH': 'United Arab Emirates',
        'SUEZ': 'Egypt',
        'JEBEL ALI': 'United Arab Emirates',
        'MARSEILLE': 'France',
        'BARCELONA': 'Spain',
        'VALENCIA': 'Spain',
        'ALGECIRAS': 'Spain',
        'TANGIER': 'Morocco',
        'PANAMA': 'Panama',
        'SANTOS': 'Brazil',
        'BUENOS AIRES': 'Argentina',
        'DURBAN': 'South Africa',
        'MUMBAI': 'India',
        'HOUSTON': 'United States of America',
        'NEW YORK': 'United States of America',
        'PORT SAID': 'Egypt'
    };
};

ExcelProcessor.prototype.displayLocationDensity = function() {
    const container = document.getElementById('locationMap');
    if (!container) return;

    const locations = this.summaryMetrics.locationCounts || {};
    const countries = this.summaryMetrics.countryCounts || {};

    // Lazy init map
    if (!this.map) {
        this.map = L.map('locationMap', {
            zoomControl: true,
            attributionControl: false
        }).setView([20, 0], 2);

        L.tileLayer('https://{s}.tile.openstreetmap.org/{z}/{x}/{y}.png', {
            maxZoom: 18
        }).addTo(this.map);

        // Attribution (styled minimal)
        L.control.attribution({ prefix: false }).addAttribution('© OpenStreetMap contributors').addTo(this.map);
    }

    // Render by selected map mode
    this.clearMapLayers();
    if (this.mapMode === 'heat') {
        this.renderHeatmap(locations);
    } else if (this.mapMode === 'choropleth') {
        this.renderChoropleth(countries);
    } else {
        this.renderBubbles(locations);
    }
};

ExcelProcessor.prototype._renderMapLegend = function(maxCount) {
    if (this._legendControl) {
        this.map.removeControl(this._legendControl);
    }

    const legend = L.control({ position: 'bottomright' });
    legend.onAdd = () => {
        const div = L.DomUtil.create('div', 'map-legend');
        div.style.background = 'rgba(255,255,255,0.9)';
        div.style.borderRadius = '8px';
        div.style.padding = '8px 10px';
        div.style.boxShadow = '0 2px 8px rgba(0,0,0,0.08)';
        div.innerHTML = `<div style="font-weight:600;margin-bottom:6px">Deal Density</div>
            <div style="display:flex;align-items:center;gap:6px">
                <span style="display:inline-block;width:10px;height:10px;border-radius:50%;background:#FFDD57"></span>
                <span style="font-size:12px;color:#666">Low</span>
                <span style="display:inline-block;width:10px;height:10px;border-radius:50%;background:#EA580C;margin-left:12px"></span>
                <span style="font-size:12px;color:#666">High</span>
            </div>`;
        return div;
    };
    legend.addTo(this.map);
    this._legendControl = legend;
};

ExcelProcessor.prototype.setMapMode = function(mode) {
    if (!mode || this.mapMode === mode) return;
    this.mapMode = mode;
    document.querySelectorAll('.map-mode-btn').forEach(btn => {
        const isActive = btn.getAttribute('data-mode') === mode;
        btn.classList.toggle('active', isActive);
        btn.setAttribute('aria-selected', String(isActive));
    });
    // Re-render with new mode if metrics loaded
    if (this.summaryMetrics && (this.summaryMetrics.locationCounts || this.summaryMetrics.countryCounts)) {
        this.displayLocationDensity();
    }
};

ExcelProcessor.prototype.clearMapLayers = function() {
    if (this.mapLayerGroup) {
        this.map.removeLayer(this.mapLayerGroup);
        this.mapLayerGroup = null;
    }
    if (this.heatLayer) {
        this.map.removeLayer(this.heatLayer);
        this.heatLayer = null;
    }
    if (this.choroplethLayer) {
        this.map.removeLayer(this.choroplethLayer);
        this.choroplethLayer = null;
    }
};

ExcelProcessor.prototype.renderBubbles = function(locations) {
    this.mapLayerGroup = L.layerGroup().addTo(this.map);
    const counts = Object.values(locations);
    const maxCount = counts.length ? Math.max(...counts) : 0;
    if (maxCount === 0) return;
    const colorFor = (count) => {
        const t = Math.max(0, Math.min(1, count / maxCount));
        const c1 = [255, 221, 87];
        const c2 = [234, 88, 12];
        const mix = (a,b) => Math.round(a + (b-a)*t);
        const [r,g,b] = [mix(c1[0],c2[0]), mix(c1[1],c2[1]), mix(c1[2],c2[2])];
        return `rgb(${r}, ${g}, ${b})`;
    };
    const latlngs = [];
    Object.entries(locations).forEach(([name, count]) => {
        const coords = this._geoLookup[name];
        if (!coords) return;
        latlngs.push(L.latLng(coords[0], coords[1]));
        const radius = 6 + (28 * (count / maxCount));
        const color = colorFor(count);
        const circle = L.circleMarker(coords, {
            radius,
            color,
            weight: 1,
            opacity: 0.9,
            fillOpacity: 0.35,
            fillColor: color
        });
        circle.bindPopup(`<strong>${name}</strong><br/>Deals: ${count}`);
        circle.addTo(this.mapLayerGroup);
    });
    if (latlngs.length) {
        this.map.fitBounds(L.latLngBounds(latlngs).pad(0.25));
    }
    this._renderMapLegend(maxCount);
};

ExcelProcessor.prototype.renderHeatmap = function(locations) {
    const points = [];
    let maxCount = 0;
    Object.entries(locations).forEach(([name, count]) => {
        const coords = this._geoLookup[name];
        if (!coords) return;
        maxCount = Math.max(maxCount, count);
        points.push([coords[0], coords[1], count]);
    });
    if (!points.length) return;
    this.heatLayer = L.heatLayer(points, {
        radius: 28,
        blur: 22,
        maxZoom: 6,
        max: maxCount,
        gradient: {
            0.2: '#FFDD57',
            0.4: '#fbbf24',
            0.6: '#f97316',
            0.8: '#ef4444',
            1.0: '#dc2626'
        }
    }).addTo(this.map);
};

ExcelProcessor.prototype.getWorldGeo = async function() {
    if (this._worldGeo) return this._worldGeo;
    // Fetch and cache simplified world countries TopoJSON and convert to GeoJSON
    const url = 'https://cdn.jsdelivr.net/npm/world-atlas@2/countries-110m.json';
    const res = await fetch(url);
    const topo = await res.json();
    const geo = topojson.feature(topo, topo.objects.countries);
    this._worldGeo = geo;
    return geo;
};

ExcelProcessor.prototype.renderChoropleth = async function(countryCounts) {
    const geo = await this.getWorldGeo();
    // Compute scale
    const counts = Object.values(countryCounts);
    const maxCount = counts.length ? Math.max(...counts) : 0;
    const minCount = counts.length ? Math.min(...counts) : 0;
    const colorFor = (v) => {
        if (!v || maxCount === 0) return '#f3f4f6';
        const t = (v - minCount) / (maxCount - minCount || 1);
        const c1 = [255, 221, 87];
        const c2 = [234, 88, 12];
        const mix = (a,b) => Math.round(a + (b-a)*t);
        const [r,g,b] = [mix(c1[0],c2[0]), mix(c1[1],c2[1]), mix(c1[2],c2[2])];
        return `rgb(${r}, ${g}, ${b})`;
    };

    // Country name matching helper (simple normalization)
    const norm = (s) => (s || '').toString().trim().toUpperCase();
    const layer = L.geoJSON(geo, {
        style: (feature) => {
            const name = feature.properties.name;
            const v = countryCounts[name] || countryCounts[name + ' (the)'] || countryCounts[name.replace(' and', ' &')];
            return {
                color: '#ffffff',
                weight: 0.8,
                fillColor: colorFor(v),
                fillOpacity: 0.85
            };
        },
        onEachFeature: (feature, lyr) => {
            const name = feature.properties.name;
            const v = countryCounts[name] || 0;
            lyr.bindTooltip(`${name}: ${v} deals`, { sticky: true, direction: 'center', className: 'country-tip' });
            lyr.on({
                mouseover: (e) => e.target.setStyle({ weight: 2, color: '#111827' }),
                mouseout: (e) => layer.resetStyle(e.target)
            });
        }
    });
    this.choroplethLayer = layer.addTo(this.map);
    this.map.fitBounds(layer.getBounds().pad(0.1));
};<|MERGE_RESOLUTION|>--- conflicted
+++ resolved
@@ -1062,14 +1062,7 @@
             this.elements.kpiAverageVariance.textContent = `${value.toFixed(2)}%`;
         }
         if (this.elements.kpiUnregistered) {
-<<<<<<< HEAD
-            const missingDeals = typeof overview.deals_with_missing_costs === 'number'
-                ? overview.deals_with_missing_costs
-                : overview.unregistered_cost_types || 0;
-            this.elements.kpiUnregistered.textContent = this.formatNumber(missingDeals);
-=======
-            this.elements.kpiUnregistered.textContent = this.formatNumber(overview.unregistered_cost_types || 0);
->>>>>>> 1f6fb1bf
+
         }
     }
 
@@ -1478,38 +1471,7 @@
             this.clearPlotlyChart('variance', container, 'No qualifying deals for selection.');
             return;
         }
-<<<<<<< HEAD
-        const topDeals = filteredDeals
-            .slice()
-            .sort((a, b) => Math.abs(b.difference || 0) - Math.abs(a.difference || 0))
-            .slice(0, 20);
-        const labels = topDeals.map((deal) => deal.deal_id);
-        const formatted = topDeals.map((deal) => deal.formatted_quantity || 0);
-        const comparison = topDeals.map((deal) => deal.comparison_quantity || 0);
-        const differences = topDeals.map((deal) => deal.difference || 0);
-        const differenceColors = topDeals.map((deal) => (deal.difference >= 0 ? '#ef4444' : '#f97316'));
-        const differenceText = topDeals.map((deal) => {
-            const magnitude = Math.abs(deal.difference || 0);
-            if (!Number.isFinite(magnitude) || magnitude < 1e-6) {
-                return '';
-            }
-            const prefix = deal.difference >= 0 ? '+' : '−';
-            return `${prefix}${this.formatCurrency(magnitude)}`;
-        });
-        const varianceDescriptors = topDeals.map((deal) => (deal.difference >= 0 ? 'Higher cost' : 'Missing cost'));
-
-=======
-
-        const topDeals = filteredDeals
-            .slice()
-            .sort((a, b) => b.difference - a.difference)
-            .slice(0, 20);
-        const labels = topDeals.map((deal) => deal.deal_id);
-        const formatted = topDeals.map((deal) => deal.formatted_quantity);
-        const comparison = topDeals.map((deal) => deal.comparison_quantity);
-        const difference = topDeals.map((deal) => Math.max(deal.difference, 0));
-        const differenceText = difference.map((value) => (value > 0 ? this.formatCurrency(value) : ''));
->>>>>>> 1f6fb1bf
+
 
         const traces = [
             {
@@ -1537,18 +1499,7 @@
                 x: differences,
                 y: labels,
                 base: comparison,
-<<<<<<< HEAD
-                marker: { color: differenceColors, opacity: 0.75 },
-                text: differenceText,
-                textposition: 'outside',
-                customdata: varianceDescriptors,
-                hovertemplate: 'Deal %{y}<br>%{customdata}: %{x:$,.2f}<extra></extra>',
-=======
-                marker: { color: 'rgba(249, 115, 22, 0.9)' },
-                text: differenceText,
-                textposition: 'outside',
-                hovertemplate: 'Deal %{y}<br>Variance: %{x:$,.2f}<extra></extra>'
->>>>>>> 1f6fb1bf
+
             }
         ];
 
@@ -1899,18 +1850,7 @@
                     const current = registry.get(cost.cost_type) || {
                         cost_type: cost.cost_type,
                         impact: 0,
-<<<<<<< HEAD
-                        deals: new Set(),
-                        deal_count: 0
-                    };
-                    const impactDelta = Math.abs(cost.difference || 0);
-                    current.impact = (current.impact || 0) + impactDelta;
-=======
-                        deal_count: 0,
-                        deals: new Set()
-                    };
-                    current.impact += cost.difference || 0;
->>>>>>> 1f6fb1bf
+
                     current.deals.add(deal.deal_id);
                     current.deal_count = current.deals.size;
                     registry.set(cost.cost_type, current);
@@ -1931,13 +1871,7 @@
             return [];
         }
         const deals = this.analysisData.deals.map((deal) => ({ ...deal, costs: (deal.costs || []).map((cost) => ({ ...cost })) }));
-<<<<<<< HEAD
-
-        let filtered = deals;
-
-=======
-        let filtered = deals;
->>>>>>> 1f6fb1bf
+
         if (this.filters.deals.size) {
             filtered = filtered.filter((deal) => this.filters.deals.has(deal.deal_id));
         }
