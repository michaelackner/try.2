--- conflicted
+++ resolved
@@ -509,30 +509,7 @@
                     unregistered_for_deal.append(cost.label)
                     tracker = unregistered_cost_tracker.setdefault(
                         cost.label,
-<<<<<<< HEAD
-                        {"total_difference": 0.0, "deals": set()},
-                    )
-                    tracker["total_difference"] += difference
-                    tracker["deals"].add(deal_id)
-                elif missing_flag:
-                    status = "Missing"
-                    missing_for_deal.append(cost.label)
-                elif has_formatted or has_comparison:
-                    variance = (
-                        abs(difference) / comparison_value * 100
-                        if abs(comparison_value) > epsilon
-                        else 0.0
-                    )
-=======
-                        {"total_difference": 0.0, "deals": set()}
-                    )
-                    tracker["total_difference"] += float(difference)
-                    tracker["deals"].add(deal_id)
-
-                elif formatted_value and comparison_value:
-                    status = "Registered"
-                    variance = abs(difference) / comparison_value * 100 if comparison_value else 0
->>>>>>> 1f6fb1bf
+
                     if variance >= 5:
                         status = "Partial"
                         partial_for_deal.append(cost.label)
@@ -820,20 +797,7 @@
                 diff_value = float(formatted_value) - float(comparison_value)
                 direction = "↑" if diff_value > 0 else ("↓" if diff_value < 0 else "–")
                 hover_row.append(
-<<<<<<< HEAD
-                    "Status: "
-                    + status
-                    + "<br>Formatted: "
-                    + _format_currency(float(formatted_value))
-                    + "<br>Comparison: "
-                    + _format_currency(float(comparison_value))
-                    + "<br>Difference: "
-                    + _format_currency(float(difference))
-=======
-                    f"Formatted: {_format_currency(float(formatted_value))}<br>"
-                    f"Comparison: {_format_currency(float(comparison_value))}<br>"
-                    f"Δ {direction} {_format_currency(diff_value)}"
->>>>>>> 1f6fb1bf
+
                 )
 
             status_matrix.append(status_row)
@@ -1022,26 +986,7 @@
                 unregistered_costs, key=lambda item: item["impact"], default=None
             )
             if top_unregistered:
-<<<<<<< HEAD
-                impacted_count = top_unregistered.get("deal_count", 0)
-                impact = _format_currency(top_unregistered["impact"])
-                if impacted_count:
-                    unregistered_summary = (
-                        f"Unregistered costs remain for {top_unregistered['cost_type']} "
-                        f"across {impacted_count} deals totaling {impact}."
-                    )
-                else:
-                    unregistered_summary = (
-                        f"Unregistered costs remain for {top_unregistered['cost_type']} "
-                        f"totaling {impact}."
-                    )
-=======
-                unregistered_summary = (
-                    "Largest unregistered impact: "
-                    f"{top_unregistered['cost_type']} "
-                    f"({_format_currency(top_unregistered['impact'])})."
-                )
->>>>>>> 1f6fb1bf
+
             else:
                 unregistered_summary = "Unregistered cost details unavailable."
         else:
