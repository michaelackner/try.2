<!DOCTYPE html>
<html lang="en">
<head>
    <meta charset="UTF-8">
    <meta name="viewport" content="width=device-width, initial-scale=1.0">
    <title>VARO REBILLING</title>
    <link rel="stylesheet" href="styles.css">
    <link href="https://fonts.googleapis.com/css2?family=Inter:wght@300;400;500;600;700&display=swap" rel="stylesheet">
</head>
<body>
    <div class="dashboard">
        <!-- Header -->
        <header class="dashboard-header">
            <div class="header-content">
                <div class="logo-section">
                    <div class="logo-icon">
                        <!-- Simple barrel of oil icon -->
                        <svg width="32" height="32" viewBox="0 0 24 24" fill="none" stroke="currentColor" stroke-width="1.6" stroke-linecap="round" stroke-linejoin="round">
                            <!-- Top ellipse -->
                            <ellipse cx="12" cy="5" rx="6" ry="2"></ellipse>
                            <!-- Body -->
                            <rect x="6" y="5" width="12" height="14" rx="2" ry="2"></rect>
                            <!-- Bottom ellipse -->
                            <ellipse cx="12" cy="19" rx="6" ry="2"></ellipse>
                            <!-- Hoops -->
                            <line x1="6" y1="9" x2="18" y2="9"></line>
                            <line x1="6" y1="15" x2="18" y2="15"></line>
                        </svg>
                    </div>
                    <div class="logo-text">
                        <h1>VARO REBILLING</h1>
                        <p>automating cost rebilling</p>
                    </div>
                </div>
            </div>
        </header>

        <!-- Main Content -->
        <main class="dashboard-main">
            <!-- Upload Section -->
            <section class="upload-card">
                <div class="card-header">
                    <h2>Data Import</h2>
                    <p>Upload your petroleum trading data for analysis</p>
                </div>
                <div class="upload-area">
                    <div class="upload-grid">
                        <div class="upload-group">
                            <span class="upload-label">Raw data workbook</span>
                            <input type="file" id="rawFileInput" accept=".xlsx,.xls" style="display: none;">
                            <label for="rawFileInput" class="upload-zone">
                                <div class="upload-icon">
                                    <svg width="48" height="48" viewBox="0 0 24 24" fill="currentColor">
                                        <path d="M14,2H6A2,2 0 0,0 4,4V20A2,2 0 0,0 6,22H18A2,2 0 0,0 20,20V8L14,2M18,20H6V4H13V9H18V20Z" />
                                    </svg>
                                </div>
                                <div class="upload-text">
                                    <span class="upload-title">Upload raw Excel</span>
                                    <span class="upload-subtitle">3-sheet source workbook</span>
                                </div>
                            </label>
                            <div class="file-selected" id="rawFileInfo" style="display: none;">
                                <div class="file-details">
                                    <span id="rawFileName"></span>
                                    <button id="clearRawFile" class="clear-btn" type="button">×</button>
                                </div>
                            </div>
                        </div>

                        <div class="upload-group">
                            <span class="upload-label">Existing formatted workbook <span class="optional-tag">(optional)</span></span>
                            <input type="file" id="formattedFileInput" accept=".xlsx,.xls" style="display: none;">
                            <label for="formattedFileInput" class="upload-zone">
                                <div class="upload-icon">
                                    <svg width="48" height="48" viewBox="0 0 24 24" fill="currentColor">
                                        <path d="M14,2H6A2,2 0 0,0 4,4V20A2,2 0 0,0 6,22H18A2,2 0 0,0 20,20V8L14,2M18,20H6V4H13V9H18V20Z" />
                                    </svg>
                                </div>
                                <div class="upload-text">
                                    <span class="upload-title">Upload formatted Excel</span>
                                    <span class="upload-subtitle">Compare & highlight differences</span>
                                </div>
                            </label>
                            <div class="file-selected" id="formattedFileInfo" style="display: none;">
                                <div class="file-details">
                                    <span id="formattedFileName"></span>
                                    <button id="clearFormattedFile" class="clear-btn" type="button">×</button>
                                </div>
                            </div>
                        </div>
                    </div>
                </div>

                <!-- Advanced Settings (Hidden by default) -->
                <details class="advanced-config">
                    <summary>Configuration Settings</summary>
                    <div class="config-grid">
                        <input type="text" id="outputSheetName" value="Q1-Q2-Q3-Q4-2024" placeholder="Output Sheet">
                        <input type="text" id="rawSheet1Name" placeholder="position_list1039861856">
                        <input type="text" id="rawSheet2Name" placeholder="RPT_ALL_COSTS_V2_GVA">
                        <input type="text" id="rawSheet3Name" placeholder="RPT_POSITION_LIST">
                        <input type="text" id="dealColumnName" value="N" placeholder="Deal Column">
                    </div>
                </details>

                <!-- Process Button -->
                <div class="action-section">
                    <button id="processButton" class="process-btn" disabled>
                        <span>Process Data</span>
                        <svg width="20" height="20" viewBox="0 0 24 24" fill="currentColor">
                            <path d="M8,5.14V19.14L19,12.14L8,5.14Z" />
                        </svg>
                    </button>
                    <div id="loadingSpinner" class="loading-indicator" style="display: none;">
                        <div class="loading-spinner"></div>
                        <span>Processing petroleum data...</span>
                    </div>
                </div>
            </section>

            <!-- Error Messages -->
            <section class="error-card" id="errorSection" style="display: none;">
                <div class="error-content">
                    <svg width="24" height="24" viewBox="0 0 24 24" fill="currentColor">
                        <path d="M13,13H11V7H13M13,17H11V15H13M12,2A10,10 0 0,0 2,12A10,10 0 0,0 12,22A10,10 0 0,0 22,12A10,10 0 0,0 12,2Z" />
                    </svg>
                    <span id="errorMessage"></span>
                </div>
            </section>

            <!-- Analytics Dashboard -->
            <section class="analytics-dashboard" id="resultsSection" style="display: none;">
                <div class="dashboard-header-section">
                    <h2>Analytics Overview</h2>
                    <button id="downloadButton" class="download-btn">
                        <svg width="20" height="20" viewBox="0 0 24 24" fill="currentColor">
                            <path d="M5,20H19V18H5M19,9H15V3H9V9H5L12,16L19,9Z" />
                        </svg>
                        Download Report
                    </button>
                </div>

                <!-- Key Metrics Cards -->
                <div class="metrics-grid">
                    <div class="metric-card primary">
                        <div class="metric-icon">
                            <svg width="24" height="24" viewBox="0 0 24 24" fill="currentColor">
                                <path d="M19,3H5C3.9,3 3,3.9 3,5V19C3,20.1 3.9,21 5,21H19C20.1,21 21,20.1 21,19V5C21,3.9 20.1,3 19,3M5,19V5H19V19H5Z"/>
                            </svg>
                        </div>
                        <div class="metric-content">
                            <div class="metric-value" id="totalDeals">-</div>
                            <div class="metric-label">Total Deals</div>
                        </div>
                    </div>

                    <div class="metric-card secondary">
                        <div class="metric-icon">
                            <svg width="24" height="24" viewBox="0 0 24 24" fill="currentColor">
                                <path d="M12,2A10,10 0 0,0 2,12A10,10 0 0,0 12,22A10,10 0 0,0 22,12A10,10 0 0,0 12,2M7.07,18.28C7.5,17.38 8.12,16.19 8.91,14.79C9.71,13.39 10.5,11.83 11.24,10.16C11.73,9.05 12.18,7.92 12.6,6.78C13.08,7.74 13.62,8.69 14.23,9.63C15.45,11.49 16.96,13.22 18.76,14.8C19.17,15.18 19.62,15.54 20.09,15.87C18.58,17.25 16.69,18.16 14.59,18.43C14.5,18.22 14.27,17.96 13.89,17.63C12.79,16.74 11.79,15.8 10.89,14.81C9.99,13.82 9.21,12.77 8.54,11.67C8.21,11.12 7.91,10.55 7.64,9.96C7.37,10.89 7.16,11.84 7.03,12.82C6.85,14.05 6.9,15.3 7.18,16.5C7.27,16.92 7.39,17.33 7.54,17.73C7.05,17.94 6.54,18.12 6.03,18.25C6.37,18.28 6.72,18.29 7.07,18.28Z"/>
                            </svg>
                        </div>
                        <div class="metric-content">
                            <div class="metric-value" id="totalVolume">-</div>
                            <div class="metric-label">Total Volume (BBL)</div>
                        </div>
                    </div>
                </div>

                <!-- Product Distribution (interactive and above the fold) -->
                <div class="chart-card">
                    <div class="chart-header">
                        <h3>Product Distribution</h3>
                        <div class="chart-subtitle">Share of total volume by product</div>
                        <div class="chart-mode-toggle" role="tablist" aria-label="Chart Display Mode">
                            <button class="chart-mode-btn active" data-chart="bar" role="tab" aria-selected="true">Bar</button>
                            <button class="chart-mode-btn" data-chart="doughnut" role="tab" aria-selected="false">Donut</button>
                        </div>
                    </div>
                    <div class="chart-badge">Top 6 + Other</div>
                    <div class="range-toggle" role="tablist" aria-label="Date Range">
                        <button class="range-btn active" data-range="ALL" role="tab" aria-selected="true">All</button>
                        <button class="range-btn" data-range="YTD" role="tab" aria-selected="false">YTD</button>
                        <button class="range-btn" data-range="QTD" role="tab" aria-selected="false">QTD</button>
                        <button class="range-btn" data-range="MTD" role="tab" aria-selected="false">MTD</button>
                    </div>
                    <div class="chart-content" style="align-items:center;">
                        <canvas id="productChartCanvas" width="900" height="360" style="max-width:100%"></canvas>
                    </div>
                    <div class="chart-actions" id="chartActions">
                        <button class="btn ghost" id="exportPngBtn" aria-label="Export chart as PNG">Export PNG</button>
                        <button class="btn ghost" id="copyCsvBtn" aria-label="Copy chart data as CSV">Copy CSV</button>
                        <button class="btn" id="resetFilterBtn" aria-label="Reset product filter">Reset Filter</button>
                    </div>
                    <div id="toast" aria-live="polite" class="toast" style="display:none"></div>
                    <div class="chart-table-wrap">
                        <table class="data-table" id="detailsTable" aria-label="Deal details">
                            <thead>
                                <tr>
                                    <th data-sort="deal">Deal</th>
                                    <th data-sort="product">Product</th>
                                    <th data-sort="volume">Volume (BBL)</th>
                                    <th data-sort="date">Date</th>
                                    <th data-sort="location">Location</th>
                                </tr>
                            </thead>
                            <tbody></tbody>
                        </table>
                    </div>
                </div>


            </section>

            <!-- Deal Comparison Analysis Module -->
            <section class="comparison-card" id="comparisonModule">
                <div class="card-header">
                    <h2>Deal Comparison Analysis</h2>
                    <p>Spotlight deals where processed quantities exceed the reference workbook</p>
                </div>

                <div class="comparison-upload-grid">
                    <div class="comparison-upload">
                        <span class="upload-label">Processed workbook (formatted)</span>
                        <input type="file" id="comparisonFormattedInput" accept=".xlsx,.xls" hidden>
                        <label for="comparisonFormattedInput" class="upload-zone compact">
                            <div class="upload-icon">
                                <svg width="36" height="36" viewBox="0 0 24 24" fill="currentColor">
                                    <path d="M14,2H6A2,2 0 0,0 4,4V20A2,2 0 0,0 6,22H18A2,2 0 0,0 20,20V8L14,2M13,3.5L18.5,9H13V3.5Z" />
                                </svg>
                            </div>
                            <div class="upload-text">
                                <span class="upload-title">Upload processed Excel</span>
                                <span class="upload-subtitle">Column L must contain total USD</span>
                            </div>
                        </label>
                        <div class="file-selected" id="comparisonFormattedInfo" style="display:none;">
                            <div class="file-details">
                                <span id="comparisonFormattedName"></span>
                                <button class="clear-btn" id="clearComparisonFormatted" type="button">×</button>
                            </div>
                        </div>
                    </div>

                    <div class="comparison-upload">
                        <span class="upload-label">Reference workbook (comparison)</span>
                        <input type="file" id="comparisonReferenceInput" accept=".xlsx,.xls" hidden>
                        <label for="comparisonReferenceInput" class="upload-zone compact">
                            <div class="upload-icon">
                                <svg width="36" height="36" viewBox="0 0 24 24" fill="currentColor">
                                    <path d="M14,2H6A2,2 0 0,0 4,4V20A2,2 0 0,0 6,22H18A2,2 0 0,0 20,20V8L14,2M13,3.5L18.5,9H13V3.5Z" />
                                </svg>
                            </div>
                            <div class="upload-text">
                                <span class="upload-title">Upload comparison Excel</span>
                                <span class="upload-subtitle">Used as baseline totals</span>
                            </div>
                        </label>
                        <div class="file-selected" id="comparisonReferenceInfo" style="display:none;">
                            <div class="file-details">
                                <span id="comparisonReferenceName"></span>
                                <button class="clear-btn" id="clearComparisonReference" type="button">×</button>
                            </div>
                        </div>
                    </div>
                </div>

                <details class="comparison-settings">
                    <summary>Advanced comparison settings</summary>
                    <div class="comparison-settings-grid">
                        <input type="text" id="comparisonFormattedSheet" placeholder="Formatted sheet name (optional)">
                        <input type="text" id="comparisonReferenceSheet" placeholder="Reference sheet name (optional)">
                        <input type="text" id="comparisonQuantityColumn" placeholder="Reference total column (optional)">
                        <input type="text" id="comparisonFormattedLetter" value="L" placeholder="Formatted total column letter">
                    </div>
                </details>

                <div class="comparison-actions">
                    <button class="process-btn" id="compareButton" disabled>
                        <span>Analyze Deals</span>
                        <svg width="20" height="20" viewBox="0 0 24 24" fill="currentColor">
                            <path d="M8,5.14V19.14L19,12.14L8,5.14Z" />
                        </svg>
                    </button>
                    <div class="loading-indicator" id="comparisonLoading" style="display:none;">
                        <div class="loading-spinner"></div>
                        <span>Calculating discrepancies...</span>
                    </div>
                </div>

                <div class="error-card compact" id="comparisonError" style="display:none;">
                    <div class="error-content">
                        <svg width="24" height="24" viewBox="0 0 24 24" fill="currentColor">
                            <path d="M13,13H11V7H13M13,17H11V15H13M12,2A10,10 0 0,0 2,12A10,10 0 0,0 12,22A10,10 0 0,0 22,12A10,10 0 0,0 12,2Z" />
                        </svg>
                        <span id="comparisonErrorMessage"></span>
                    </div>
                </div>

                <div class="comparison-results" id="comparisonResults" style="display:none;">
                    <div class="comparison-top-grid">
                        <div class="comparison-kpis">
                            <div class="comparison-kpi">
                                <span class="kpi-label">Deals with variance</span>
                                <span class="kpi-value" id="kpiDeals">-</span>
                            </div>
                            <div class="comparison-kpi">
                                <span class="kpi-label">Total USD discrepancy</span>
                                <span class="kpi-value" id="kpiDifference">-</span>
                            </div>
                            <div class="comparison-kpi">
                                <span class="kpi-label">Average variance %</span>
                                <span class="kpi-value" id="kpiAverageVariance">-</span>
                            </div>
                            <div class="comparison-kpi">
                                <span class="kpi-label">Unregistered cost types</span>
                                <span class="kpi-value" id="kpiUnregistered">-</span>
                            </div>
                        </div>
                        <div class="comparison-filters" id="comparisonFilters" aria-live="polite"></div>
                    </div>

                    <div class="comparison-grid-layout">
                        <div class="comparison-main">
                            <div class="chart-card" id="comparisonBarCard">
                                <div class="chart-header compact">
<<<<<<< HEAD
                                    <h3>Top Deal Variances (Processed Above Reference)</h3>
                                    <span class="chart-subtitle">Drag or use the zoom controls to inspect the top 20 positive USD gaps</span>
=======
                                    <h3>Top Deal Variances</h3>
                                    <span class="chart-subtitle">Top 20 deals ranked by USD difference</span>
>>>>>>> 7d67dd77
                                </div>
                                <div id="dealVarianceChart" class="chart-container"></div>
                            </div>

                            <div class="chart-card" id="comparisonWaterfallCard">
                                <div class="chart-header compact">
                                    <h3>Cost Breakdown Waterfall</h3>
<<<<<<< HEAD
                                    <span class="chart-subtitle">Zoom to focus on categories driving the processed over reference variance</span>
=======
                                    <span class="chart-subtitle">Contribution of each cost category</span>
>>>>>>> 7d67dd77
                                </div>
                                <div id="costWaterfallChart" class="chart-container"></div>
                            </div>
                        </div>

                        <div class="comparison-bottom">
                            <div class="chart-card" id="comparisonHeatmapCard">
                                <div class="chart-header compact">
                                    <h3>Detailed Comparison Matrix</h3>
<<<<<<< HEAD
                                    <span class="chart-subtitle">Pan and zoom across cost types and deals to explore variance intensity</span>
=======
                                    <span class="chart-subtitle">Variance by cost type and deal</span>
>>>>>>> 7d67dd77
                                </div>
                                <div id="costHeatmap" class="chart-container"></div>
                            </div>
                            <div class="chart-card" id="comparisonTreemapCard">
                                <div class="chart-header compact">
                                    <h3>Unregistered Cost Spotlight</h3>
<<<<<<< HEAD
                                    <span class="chart-subtitle">Use the controls to drill into high-impact unregistered costs</span>
=======
                                    <span class="chart-subtitle">Impact of unregistered costs by category</span>
>>>>>>> 7d67dd77
                                </div>
                                <div id="unregisteredTreemap" class="chart-container"></div>
                            </div>
                        </div>
                    </div>

                    <div class="comparison-insights">
                        <div class="insights-header">
                            <h3>Insights & Recommended Actions</h3>
                            <div class="export-actions">
                                <button class="btn ghost" data-export="excel">Export Excel</button>
                                <button class="btn ghost" data-export="csv">Download CSV</button>
                                <button class="btn ghost" data-export="pdf">Summary PDF</button>
                            </div>
                        </div>
                        <div class="insights-body">
                            <p id="comparisonHeadline" class="insight-highlight"></p>
                            <p id="comparisonTopDeals" class="insight-text"></p>
                            <p id="comparisonCostSummary" class="insight-text"></p>
<<<<<<< HEAD
                            <div class="missing-costs-container">
                                <h4>Missing Cost Alerts</h4>
                                <div id="unregisteredAlerts" class="missing-alert-list"></div>
                            </div>
=======
>>>>>>> 7d67dd77
                            <ul id="comparisonRecommendations" class="insight-list"></ul>
                            <div class="anomaly-container">
                                <h4>Anomaly Detection</h4>
                                <ul id="comparisonAnomalies" class="insight-list"></ul>
                            </div>
                            <div class="pattern-container">
                                <h4>Pattern Recognition</h4>
                                <ul id="comparisonPatterns" class="insight-list"></ul>
                            </div>
                        </div>
                    </div>
                </div>
            </section>
        </main>

        <!-- Signature -->
        <div class="dashboard-signature" aria-label="built with love by ilc">
            built with <span class="heart">❤</span> by <span class="signature-name">ilc</span>
        </div>
    </div>

    <!-- Include stable SheetJS build for reliable Excel parsing -->
    <script src="https://unpkg.com/xlsx@0.18.5/dist/xlsx.full.min.js"></script>
    <!-- Chart.js for interactive product distribution -->
    <script src="https://cdn.jsdelivr.net/npm/chart.js@4.4.1/dist/chart.umd.min.js"></script>
    <!-- Plotly for interactive deal comparison charts -->
    <script src="https://cdn.plot.ly/plotly-2.27.0.min.js"></script>
    <!-- Chart.js for interactive product distribution -->
    <script src="app.js"></script>
</body>
</html><|MERGE_RESOLUTION|>--- conflicted
+++ resolved
@@ -324,13 +324,7 @@
                         <div class="comparison-main">
                             <div class="chart-card" id="comparisonBarCard">
                                 <div class="chart-header compact">
-<<<<<<< HEAD
-                                    <h3>Top Deal Variances (Processed Above Reference)</h3>
-                                    <span class="chart-subtitle">Drag or use the zoom controls to inspect the top 20 positive USD gaps</span>
-=======
-                                    <h3>Top Deal Variances</h3>
-                                    <span class="chart-subtitle">Top 20 deals ranked by USD difference</span>
->>>>>>> 7d67dd77
+
                                 </div>
                                 <div id="dealVarianceChart" class="chart-container"></div>
                             </div>
@@ -338,11 +332,7 @@
                             <div class="chart-card" id="comparisonWaterfallCard">
                                 <div class="chart-header compact">
                                     <h3>Cost Breakdown Waterfall</h3>
-<<<<<<< HEAD
-                                    <span class="chart-subtitle">Zoom to focus on categories driving the processed over reference variance</span>
-=======
-                                    <span class="chart-subtitle">Contribution of each cost category</span>
->>>>>>> 7d67dd77
+
                                 </div>
                                 <div id="costWaterfallChart" class="chart-container"></div>
                             </div>
@@ -352,22 +342,14 @@
                             <div class="chart-card" id="comparisonHeatmapCard">
                                 <div class="chart-header compact">
                                     <h3>Detailed Comparison Matrix</h3>
-<<<<<<< HEAD
-                                    <span class="chart-subtitle">Pan and zoom across cost types and deals to explore variance intensity</span>
-=======
-                                    <span class="chart-subtitle">Variance by cost type and deal</span>
->>>>>>> 7d67dd77
+
                                 </div>
                                 <div id="costHeatmap" class="chart-container"></div>
                             </div>
                             <div class="chart-card" id="comparisonTreemapCard">
                                 <div class="chart-header compact">
                                     <h3>Unregistered Cost Spotlight</h3>
-<<<<<<< HEAD
-                                    <span class="chart-subtitle">Use the controls to drill into high-impact unregistered costs</span>
-=======
-                                    <span class="chart-subtitle">Impact of unregistered costs by category</span>
->>>>>>> 7d67dd77
+
                                 </div>
                                 <div id="unregisteredTreemap" class="chart-container"></div>
                             </div>
@@ -387,13 +369,7 @@
                             <p id="comparisonHeadline" class="insight-highlight"></p>
                             <p id="comparisonTopDeals" class="insight-text"></p>
                             <p id="comparisonCostSummary" class="insight-text"></p>
-<<<<<<< HEAD
-                            <div class="missing-costs-container">
-                                <h4>Missing Cost Alerts</h4>
-                                <div id="unregisteredAlerts" class="missing-alert-list"></div>
-                            </div>
-=======
->>>>>>> 7d67dd77
+
                             <ul id="comparisonRecommendations" class="insight-list"></ul>
                             <div class="anomaly-container">
                                 <h4>Anomaly Detection</h4>
